--- conflicted
+++ resolved
@@ -375,24 +375,10 @@
 
         s3_client = boto3.client("s3")
 
-<<<<<<< HEAD
-        # already proccessd
-
+        # Already processed
         already_processed = []
-=======
-        bucket = subscription.resource_data["bucket"]
-        key = subscription.resource_data["s3_path"]
-        address = subscription.resource_data["address"]
->>>>>>> 42d69ca7
 
         for subscription in required_subscriptions.resources:
-
-            if (
-                subscription.resource_data["address"]
-                != "0x06012c8cf97BEaD5deAe237070F9587f8E7A266d"
-            ):
-                continue
-
             bucket = subscription.resource_data["bucket"]
             key = subscription.resource_data["s3_path"]
             address = subscription.resource_data["address"]
