"""
Generates dashboard.
"""
import argparse
import hashlib
import json
import logging
import time
from datetime import datetime, timedelta
from enum import Enum
from typing import Any, Callable, Dict, List, Union
from uuid import UUID

import boto3  # type: ignore
from bugout.data import BugoutResources
from moonstreamdb.db import yield_db_session_ctx
from sqlalchemy import Column, and_, func, text, distinct
from sqlalchemy.orm import Query, Session
from sqlalchemy.sql.operators import in_op

from ..blockchain import (
    get_block_model,
    get_label_model,
    get_transaction_model,
    connect,
)
from ..data import AvailableBlockchainType
from ..settings import (
    MOONSTREAM_ADMIN_ACCESS_TOKEN,
    MOONSTREAM_S3_SMARTCONTRACTS_ABI_PREFIX,
    CRAWLER_LABEL,
)
from ..reporter import reporter
from ..settings import bugout_client as bc

from web3 import Web3

logger = logging.getLogger(__name__)
logger.setLevel(logging.INFO)


subscription_id_by_blockchain = {
    "ethereum": "ethereum_blockchain",
    "polygon": "polygon_blockchain",
}

blockchain_by_subscription_id = {
    "ethereum_blockchain": "ethereum",
    "polygon_blockchain": "polygon",
}


class TimeScale(Enum):
    # TODO(Andrey) Unlock when we be sure about perfomanse of agregation on transactions table.
    # Right now it can be hungs
    # year = "year"
    month = "month"
    week = "week"
    day = "day"


timescales_params: Dict[str, Dict[str, str]] = {
    "year": {"timestep": "1 day", "timeformat": "YYYY-MM-DD"},
    "month": {"timestep": "1 hours", "timeformat": "YYYY-MM-DD HH24"},
    "week": {"timestep": "1 hours", "timeformat": "YYYY-MM-DD HH24"},
    "day": {"timestep": "1 minutes", "timeformat": "YYYY-MM-DD HH24 MI"},
}

timescales_delta: Dict[str, Dict[str, timedelta]] = {
    "year": {"timedelta": timedelta(days=365)},
    "month": {"timedelta": timedelta(days=27)},
    "week": {"timedelta": timedelta(days=6)},
    "day": {"timedelta": timedelta(hours=24)},
}


abi_type_to_dashboards_type = {"function": "methods", "event": "events"}

BUGOUT_RESOURCE_TYPE_SUBSCRIPTION = "subscription"
BUGOUT_RESOURCE_TYPE_DASHBOARD = "dashboards"


def push_statistics(
    statistics_data: Dict[str, Any],
    subscription: Any,
    timescale: str,
    bucket: str,
    dashboard_id: UUID,
) -> None:

    result_bytes = json.dumps(statistics_data).encode("utf-8")
    result_key = f'{MOONSTREAM_S3_SMARTCONTRACTS_ABI_PREFIX}/{blockchain_by_subscription_id[subscription.resource_data["subscription_type_id"]]}/contracts_data/{subscription.resource_data["address"]}/{dashboard_id}/v1/{timescale}.json'

    s3 = boto3.client("s3")
    s3.put_object(
        Body=result_bytes,
        Bucket=bucket,
        Key=result_key,
        ContentType="application/json",
        Metadata={"drone": "statistics"},
    )

    print(f"Statistics push to bucket: s3://{bucket}/{result_key}")


def generate_metrics(
    db_session: Session,
    blockchain_type: AvailableBlockchainType,
    address: str,
    timescale: str,
    metrics: List[str],
    start: Any,
):
    """
    Generage metrics
    """
    block_model = get_block_model(blockchain_type)
    transaction_model = get_transaction_model(blockchain_type)

    start = start
    end = datetime.utcnow()

    start_timestamp = int(start.timestamp())
    end_timestamp = int(end.timestamp())

    results: Dict[str, Any] = {}

    time_step = timescales_params[timescale]["timestep"]

    time_format = timescales_params[timescale]["timeformat"]

    def make_query(
        db_session: Session,
        identifying_column: Column,
        statistic_column: Column,
        aggregate_func: Callable,
    ) -> Query:

        unformated_time_series_subquery = db_session.query(
            func.generate_series(
                start,
                end,
                time_step,
            ).label("timeseries_points")
        ).subquery(name="unformated_time_series_subquery")

        time_series_formated = db_session.query(
            func.to_char(
                unformated_time_series_subquery.c.timeseries_points, time_format
            ).label("timeseries_points")
        )

        time_series_formated_subquery = time_series_formated.subquery(
            name="time_series_subquery"
        )

        metric_count_subquery = (
            db_session.query(
                aggregate_func(statistic_column).label("count"),
                func.to_char(
                    func.to_timestamp(block_model.timestamp), time_format
                ).label("timeseries_points"),
            )
            .join(
                block_model,
                transaction_model.block_number == block_model.block_number,
            )
            .filter(identifying_column == address)
            .filter(block_model.timestamp >= start_timestamp)
            .filter(block_model.timestamp <= end_timestamp)
            .group_by(text("timeseries_points"))
        ).subquery(name="metric_counts")

        metrics_time_series = (
            db_session.query(
                time_series_formated_subquery.c.timeseries_points.label(
                    "timeseries_points"
                ),
                func.coalesce(metric_count_subquery.c.count.label("count"), 0),
            )
            .join(
                metric_count_subquery,
                time_series_formated_subquery.c.timeseries_points
                == metric_count_subquery.c.timeseries_points,
                isouter=True,
            )
            .order_by(text("timeseries_points DESC"))
        )

        response_metric: List[Any] = []

        for created_date, count in metrics_time_series:

            if not isinstance(count, int):
                count = int(count)
            response_metric.append({"date": created_date, "count": count})

        return response_metric

    try:

        if "transactions_out" in metrics:
            start_time = time.time()
            results["transactions_out"] = make_query(
                db_session,
                transaction_model.from_address,
                transaction_model.hash,
                func.count,
            )

            print("--- transactions_out %s seconds ---" % (time.time() - start_time))

        if "transactions_in" in metrics:
            start_time = time.time()
            results["transactions_in"] = make_query(
                db_session,
                transaction_model.to_address,
                transaction_model.hash,
                func.count,
            )

            print("--- transactions_in %s seconds ---" % (time.time() - start_time))

        if "value_out" in metrics:
            start_time = time.time()
            results["value_out"] = make_query(
                db_session,
                transaction_model.from_address,
                transaction_model.value,
                func.sum,
            )
            print("--- value_out %s seconds ---" % (time.time() - start_time))

        if "value_in" in metrics:
            start_time = time.time()
            results["value_in"] = make_query(
                db_session,
                transaction_model.to_address,
                transaction_model.value,
                func.sum,
            )

            print("--- value_in %s seconds ---" % (time.time() - start_time))

    except Exception as err:
        print(err)
        pass

    return results


def generate_data(
    db_session: Session,
    blockchain_type: AvailableBlockchainType,
    address: str,
    timescale: str,
    functions: List[str],
    start: Any,
    metric_type: str,
):
    label_model = get_label_model(blockchain_type)

    # create empty time series

    time_step = timescales_params[timescale]["timestep"]

    time_format = timescales_params[timescale]["timeformat"]

    # if end is None:
    end = datetime.utcnow()

    time_series_subquery = db_session.query(
        func.generate_series(
            start,
            end,
            time_step,
        ).label("timeseries_points")
    )

    time_series_subquery = time_series_subquery.subquery(name="time_series_subquery")

    # get distinct tags labels in that range

    label_requested = (
        db_session.query(label_model.label_data["name"].astext.label("label"))
        .filter(label_model.address == address)
        .filter(label_model.label == CRAWLER_LABEL)
        .filter(
            and_(
                label_model.label_data["type"].astext == metric_type,
                in_op(label_model.label_data["name"].astext, functions),
            )
        )
        .distinct()
    )

    if start is not None:
        label_requested = label_requested.filter(
            func.to_timestamp(label_model.block_timestamp) > start
        )
    if end is not None:
        label_requested = label_requested.filter(
            func.to_timestamp(label_model.block_timestamp) < end
        )

    label_requested = label_requested.subquery(name="label_requested")

    # empty timeseries with tags
    empty_time_series_subquery = db_session.query(
        func.to_char(time_series_subquery.c.timeseries_points, time_format).label(
            "timeseries_points"
        ),
        label_requested.c.label.label("label"),
    )

    empty_time_series_subquery = empty_time_series_subquery.subquery(
        name="empty_time_series_subquery"
    )

    # tags count
    label_counts = (
        db_session.query(
            func.to_char(
                func.to_timestamp(label_model.block_timestamp), time_format
            ).label("timeseries_points"),
            func.count(label_model.id).label("count"),
            label_model.label_data["name"].astext.label("label"),
        )
        .filter(label_model.address == address)
        .filter(label_model.label == CRAWLER_LABEL)
        .filter(
            and_(
                label_model.label_data["type"].astext == metric_type,
                in_op(label_model.label_data["name"].astext, functions),
            )
        )
    )

    if start is not None:
        label_counts = label_counts.filter(
            func.to_timestamp(label_model.block_timestamp) > start
        )
    if end is not None:
        label_counts = label_counts.filter(
            func.to_timestamp(label_model.block_timestamp) < end
        )

    # split grafics

    label_counts_subquery = (
        label_counts.group_by(
            text("timeseries_points"), label_model.label_data["name"].astext
        )
        .order_by(text("timeseries_points desc"))
        .subquery(name="label_counts")
    )

    # Join empty tags_time_series with tags count eg apply tags counts to time series.
    labels_time_series = (
        db_session.query(
            empty_time_series_subquery.c.timeseries_points.label("timeseries_points"),
            empty_time_series_subquery.c.label.label("label"),
            func.coalesce(label_counts_subquery.c.count.label("count"), 0),
        )
        .join(
            label_counts_subquery,
            and_(
                empty_time_series_subquery.c.label == label_counts_subquery.c.label,
                empty_time_series_subquery.c.timeseries_points
                == label_counts_subquery.c.timeseries_points,
            ),
            isouter=True,
        )
        .order_by(text("timeseries_points DESC"))
    )

    response_labels: Dict[Any, Any] = {}

    for created_date, label, count in labels_time_series:

        if not response_labels.get(label):
            response_labels[label] = []

        response_labels[label].append({"date": created_date, "count": count})

    return response_labels


def cast_to_python_type(evm_type: str) -> Callable:
    if evm_type.startswith(("uint", "int")):
        return int
    elif evm_type.startswith("bytes"):
        return bytes
    elif evm_type == "string":
        return str
    elif evm_type == "address":
        return Web3.toChecksumAddress
    elif evm_type == "bool":
        return bool
    else:
        raise ValueError(f"Cannot convert to python type {evm_type}")


def get_unique_address(
    db_session: Session, blockchain_type: AvailableBlockchainType, address: str
):
    label_model = get_label_model(blockchain_type)

    return (
        db_session.query(label_model.label_data["args"]["to"])
        .filter(label_model.address == address)
        .filter(label_model.label == CRAWLER_LABEL)
        .filter(label_model.label_data["type"].astext == "event")
        .filter(label_model.label_data["name"].astext == "Transfer")
        .distinct()
        .count()
    )


def get_blocks_state(
    db_session: Session, blockchain_type: AvailableBlockchainType
) -> Dict[str, int]:

    """
    Generate meta information about
    """

    blocks_state = {
        "latest_stored_block": 0,
        "latest_labelled_block": 0,
        "earliest_labelled_block": 0,
    }

    label_model = get_label_model(blockchain_type)

    transactions_model = get_transaction_model(blockchain_type)

    max_transactions_number = db_session.query(
        func.max(transactions_model.block_number).label("block_number")
    ).scalar()

    result = (
        db_session.query(
            func.min(label_model.block_number).label("earliest_labelled_block"),
            func.max(label_model.block_number).label("latest_labelled_block"),
            max_transactions_number,
        ).filter(label_model.label == CRAWLER_LABEL)
    ).one_or_none()

    if result:
        earliest_labelled_block, latest_labelled_block, latest_stored_block = result
        blocks_state = {
            "latest_stored_block": latest_stored_block,
            "latest_labelled_block": latest_labelled_block,
            "earliest_labelled_block": earliest_labelled_block,
        }
    return blocks_state


def generate_list_of_names(
    type: str, subscription_filters: Dict[str, Any], read_abi: bool, abi_json: Any
):

    """
    Generate list of names for select from database by name field
    """

    if read_abi:
        names = [item["name"] for item in abi_json if item["type"] == type]
    else:

        names = [
            item["name"]
            for item in subscription_filters[abi_type_to_dashboards_type[type]]
        ]

    return names


def process_external(
    abi_external_calls: List[Dict[str, Any]], blockchain: AvailableBlockchainType
):
    """
    Request all required external data
    TODO:(Andrey) Check posibility do it via AsyncHttpProvider(not supported for some of middlewares).
    """

    extention_data = []

    external_calls = []

    for external_call in abi_external_calls:
        try:
            func_input_abi = []
            input_args = []
            for func_input in external_call["inputs"]:
                func_input_abi.append(
                    {"name": func_input["name"], "type": func_input["type"]}
                )
                input_args.append(
                    cast_to_python_type(func_input["type"])(func_input["value"])
                )

            func_abi = [
                {
                    "name": external_call["name"],
                    "inputs": func_input_abi,
                    "outputs": external_call["outputs"],
                    "type": "function",
                    "stateMutability": "view",
                }
            ]

            external_calls.append(
                {
                    "display_name": external_call["display_name"],
                    "address": Web3.toChecksumAddress(external_call["address"]),
                    "name": external_call["name"],
                    "abi": func_abi,
                    "input_args": input_args,
                }
            )
        except Exception as e:
            print(f"Error processing external call: {e}")

    web3_client = connect(blockchain)

    for extcall in external_calls:
        try:
            contract = web3_client.eth.contract(
                address=extcall["address"], abi=extcall["abi"]
            )
            response = contract.functions[extcall["name"]](
                *extcall["input_args"]
            ).call()

            extention_data.append(
                {"display_name": extcall["display_name"], "value": response}
            )
        except Exception as e:
            print(f"Failed to call {extcall['name']} error: {e}")

    return extention_data


def get_count(
    name: str,
    type: str,
    db_session: Session,
    select_expression: Any,
    blockchain_type: AvailableBlockchainType,
    address: str,
):
    """
    Return count of event from database.
    """
    label_model = get_label_model(blockchain_type)

    return (
        db_session.query(select_expression)
        .filter(label_model.address == address)
        .filter(label_model.label == CRAWLER_LABEL)
        .filter(label_model.label_data["type"].astext == type)
        .filter(label_model.label_data["name"].astext == name)
        .count()
    )


def stats_generate_handler(args: argparse.Namespace):
    """
    Start crawler with generate.
    """
    blockchain_type = AvailableBlockchainType(args.blockchain)

    with yield_db_session_ctx() as db_session:
        # read all subscriptions

        start_time = time.time()
        blockchain_type = AvailableBlockchainType(args.blockchain)

        dashboard_resources: BugoutResources = bc.list_resources(
            token=MOONSTREAM_ADMIN_ACCESS_TOKEN,
            params={"type": BUGOUT_RESOURCE_TYPE_DASHBOARD},
            timeout=10,
        )

        print(f"Amount of dashboards: {len(dashboard_resources.resources)}")

        # Create subscriptions dict for get subscriptions by id.
        blockchain_subscriptions: BugoutResources = bc.list_resources(
            token=MOONSTREAM_ADMIN_ACCESS_TOKEN,
            params={
                "type": BUGOUT_RESOURCE_TYPE_SUBSCRIPTION,
                "subscription_type_id": subscription_id_by_blockchain[args.blockchain],
            },
            timeout=10,
        )

        print(
            f"Amount of blockchain subscriptions: {len(blockchain_subscriptions.resources)}"
        )

        subscription_by_id = {
            str(blockchain_subscription.id): blockchain_subscription
            for blockchain_subscription in blockchain_subscriptions.resources
        }

        s3_client = boto3.client("s3")

        subscriptions_count = 0

        for dashboard in dashboard_resources.resources:

            for dashboard_subscription_filters in dashboard.resource_data[
                "subscription_settings"
            ]:

                try:
                    subscription_id = dashboard_subscription_filters["subscription_id"]

                    if subscription_id not in subscription_by_id:
                        # Meen it's are different blockchain type
                        continue

<<<<<<< HEAD
                    subscriptions_count += 1
                    s3_data_object = {}
=======
                    s3_data_object: Dict[str, Any] = {}
>>>>>>> 74ed0cea

                    extention_data = []

                    address = subscription_by_id[subscription_id].resource_data[
                        "address"
                    ]

                    generic = dashboard_subscription_filters["generic"]

                    generic_metrics_names = [item["name"] for item in generic]

                    if not subscription_by_id[subscription_id].resource_data["abi"]:

                        methods = []
                        events = []

                    else:

                        bucket = subscription_by_id[subscription_id].resource_data[
                            "bucket"
                        ]
                        key = subscription_by_id[subscription_id].resource_data[
                            "s3_path"
                        ]

                        abi = s3_client.get_object(
                            Bucket=bucket,
                            Key=key,
                        )
                        abi_json = json.loads(abi["Body"].read())

                        methods = generate_list_of_names(
                            type="function",
                            subscription_filters=dashboard_subscription_filters,
                            read_abi=dashboard_subscription_filters["all_methods"],
                            abi_json=abi_json,
                        )

                        events = generate_list_of_names(
                            type="event",
                            subscription_filters=dashboard_subscription_filters,
                            read_abi=dashboard_subscription_filters["all_events"],
                            abi_json=abi_json,
                        )

                        abi_external_calls = [
                            item for item in abi_json if item["type"] == "external_call"
                        ]

                        extention_data = process_external(
                            abi_external_calls=abi_external_calls,
                            blockchain=blockchain_type,
                        )

                    extention_data.append(
                        {
                            "display_name": "Overall unique token owners.",
                            "value": get_unique_address(
                                db_session=db_session,
                                blockchain_type=blockchain_type,
                                address=address,
                            ),
                        }
                    )

                    if "HatchStartedEvent" in events:

                        extention_data.append(
                            {
                                "display_name": "Number of hatches started.",
                                "value": get_count(
                                    name="HatchStartedEvent",
                                    type="event",
                                    db_session=db_session,
                                    select_expression=get_label_model(blockchain_type),
                                    blockchain_type=blockchain_type,
                                    address=address,
                                ),
                            }
                        )

                    if "HatchFinishedEvent" in events:

                        extention_data.append(
                            {
                                "display_name": "Number of hatches finished.",
                                "value": get_count(
                                    name="HatchFinishedEvent",
                                    type="event",
                                    db_session=db_session,
                                    select_expression=distinct(
                                        get_label_model(blockchain_type).label_data[
                                            "args"
                                        ]["tokenId"]
                                    ),
                                    blockchain_type=blockchain_type,
                                    address=address,
                                ),
                            }
                        )

                    current_blocks_state = get_blocks_state(
                        db_session=db_session, blockchain_type=blockchain_type
                    )

                    for timescale in [timescale.value for timescale in TimeScale]:

                        start_date = (
                            datetime.utcnow() - timescales_delta[timescale]["timedelta"]
                        )

                        print(f"Timescale: {timescale}")

                        s3_data_object["blocks_state"] = current_blocks_state

                        s3_data_object["web3_metric"] = extention_data

                        functions_calls_data = generate_data(
                            db_session=db_session,
                            blockchain_type=blockchain_type,
                            address=address,
                            timescale=timescale,
                            functions=methods,
                            start=start_date,
                            metric_type="tx_call",
                        )

                        s3_data_object["functions"] = functions_calls_data

                        events_data = generate_data(
                            db_session=db_session,
                            blockchain_type=blockchain_type,
                            address=address,
                            timescale=timescale,
                            functions=events,
                            start=start_date,
                            metric_type="event",
                        )

                        s3_data_object["events"] = events_data

                        s3_data_object["generic"] = generate_metrics(
                            db_session=db_session,
                            blockchain_type=blockchain_type,
                            address=address,
                            timescale=timescale,
                            metrics=generic_metrics_names,
                            start=start_date,
                        )

                        push_statistics(
                            statistics_data=s3_data_object,
                            subscription=subscription_by_id[subscription_id],
                            timescale=timescale,
                            bucket=bucket,
                            dashboard_id=dashboard.id,
                        )
                except Exception as err:
                    reporter.error_report(
                        err,
                        [
                            "dashboard",
                            "statistics",
                            f"blockchain:{args.blockchain}"
                            f"subscriptions:{subscription_id}",
                            f"dashboard:{dashboard.id}",
                        ],
                    )
                    print(err)

        reporter.custom_report(
            title=f"Dashboard stats generated.",
            content=f"Generate statistics for {args.blockchain}. \n Generation time: {time.time() - start_time}. \n Total amount of dashboards: {len(dashboard_resources.resources)}. Generate stats for {subscriptions_count}.",
            tags=["dashboard", "statistics", f"blockchain:{args.blockchain}"],
        )


def main() -> None:
    parser = argparse.ArgumentParser(description="Command Line Interface")
    parser.set_defaults(func=lambda _: parser.print_help())
    subcommands = parser.add_subparsers(
        description="Drone dashboard statistics commands"
    )

    # Statistics parser
    parser_generate = subcommands.add_parser(
        "generate", description="Generate statistics"
    )
    parser_generate.set_defaults(func=lambda _: parser_generate.print_help())
    parser_generate.add_argument(
        "--blockchain",
        required=True,
        help=f"Available blockchain types: {[member.value for member in AvailableBlockchainType]}",
    )
    parser_generate.set_defaults(func=stats_generate_handler)

    args = parser.parse_args()
    args.func(args)


if __name__ == "__main__":
    main()<|MERGE_RESOLUTION|>--- conflicted
+++ resolved
@@ -622,12 +622,8 @@
                         # Meen it's are different blockchain type
                         continue
 
-<<<<<<< HEAD
                     subscriptions_count += 1
-                    s3_data_object = {}
-=======
                     s3_data_object: Dict[str, Any] = {}
->>>>>>> 74ed0cea
 
                     extention_data = []
 
