import json
import logging
from typing import Dict, Any, List, Optional

<<<<<<< HEAD

from typing import Dict, Any, List, Optional, Union
from enum import Enum
from sqlalchemy.engine.base import Transaction
=======
import boto3  # type: ignore
>>>>>>> 2dabc434
from moonstreamdb.models import (
    EthereumAddress,
    EthereumLabel,
)
from sqlalchemy.orm import Session

from . import data
from .settings import ETHERSCAN_SMARTCONTRACTS_BUCKET

logger = logging.getLogger(__name__)
ETHERSCAN_SMARTCONTRACT_LABEL_NAME = "etherscan_smartcontract"


<<<<<<< HEAD
async def get_transaction_in_blocks(
    db_session: Session,
    query: str,
    user_subscriptions_resources_by_address: Dict[str, Any],
    boundaries: data.PageBoundary,
) -> data.EthereumTransactionResponse:

    """
    Request transactions from database based on addresses from user subscriptions
    and selected boundaries.

    streams  empty for user without subscriptions
    Return last available transaction if boundaries is empty

    """

    subscriptions_addresses = list(user_subscriptions_resources_by_address.keys())

    if boundaries.start_time < 1438215988:  # first block
        boundaries.start_time = 0

    if boundaries.end_time < 1438215988:  # first block
        boundaries.end_time = 0

    if query == "" or query == " ":

        filters = [
            or_(
                EthereumTransaction.to_address == address,
                EthereumTransaction.from_address == address,
            )
            for address in subscriptions_addresses
        ]
        filters = or_(*filters)

    else:
        filters = parse_search_query_to_sqlalchemy_filters(
            query, allowed_addresses=subscriptions_addresses
        )
        if not filters:
            return data.EthereumTransactionResponse(
                stream=[],
                boundaries=boundaries,
            )
        filters = and_(*filters)

    ethereum_transactions_in_subscriptions = (
        db_session.query(
            EthereumTransaction.hash,
            EthereumTransaction.block_number,
            EthereumTransaction.from_address,
            EthereumTransaction.to_address,
            EthereumTransaction.gas,
            EthereumTransaction.gas_price,
            EthereumTransaction.input,
            EthereumTransaction.nonce,
            EthereumTransaction.value,
            EthereumBlock.timestamp.label("timestamp"),
        )
        .join(EthereumBlock)
        .filter(filters)
    )

    ethereum_transactions = ethereum_transactions_in_subscriptions

    # If not start_time and end_time not present
    # Get latest transaction
    if boundaries.end_time == 0:
        ethereum_transaction_start_point = (
            ethereum_transactions_in_subscriptions.order_by(
                text("timestamp desc")
            ).limit(1)
        ).one_or_none()
        if ethereum_transaction_start_point:
            boundaries.end_time = ethereum_transaction_start_point[-1]
            boundaries.start_time = (
                ethereum_transaction_start_point[-1] - DEFAULT_STREAM_TIMEINTERVAL
            )

    if boundaries.start_time != 0 and boundaries.end_time != 0:
        if boundaries.start_time > boundaries.end_time:
            boundaries.start_time, boundaries.end_time = (
                boundaries.end_time,
                boundaries.start_time,
            )

    if boundaries.end_time:
        ethereum_transactions = ethereum_transactions.filter(
            include_or_not_lower(
                EthereumBlock.timestamp, boundaries.include_end, boundaries.end_time
            )
        )

        next_transaction = (
            ethereum_transactions_in_subscriptions.filter(
                EthereumBlock.timestamp > boundaries.end_time
            )
            .order_by(text("timestamp ASC"))
            .limit(1)
        )

        next_transaction = next_transaction.one_or_none()

        if next_transaction:
            boundaries.next_event_time = next_transaction[-1]
        else:
            boundaries.next_event_time = None

    if boundaries.start_time:
        ethereum_transactions = ethereum_transactions.filter(
            include_or_not_grater(
                EthereumBlock.timestamp,
                boundaries.include_start,
                boundaries.start_time,
            )
        )

        previous_transaction = (
            ethereum_transactions_in_subscriptions.filter(
                EthereumBlock.timestamp < boundaries.start_time
            )
            .order_by(text("timestamp desc"))
            .limit(1)
        ).one_or_none()

        if previous_transaction:
            boundaries.previous_event_time = previous_transaction[-1]
        else:
            boundaries.previous_event_time = None

    response = []
    for (
        hash,
        block_number,
        from_address,
        to_address,
        gas,
        gas_price,
        input,
        nonce,
        value,
        timestamp,
    ) in ethereum_transactions:

        # Apply subscription data to each transaction
        subscription_type_id = None
        from_label = None
        to_label = None
        color = None

        if from_address in subscriptions_addresses:
            from_label = user_subscriptions_resources_by_address[from_address]["label"]
            subscription_type_id = user_subscriptions_resources_by_address[
                from_address
            ]["subscription_type_id"]
            color = user_subscriptions_resources_by_address[from_address]["color"]

        if to_address in subscriptions_addresses:
            subscription_type_id = user_subscriptions_resources_by_address[to_address][
                "subscription_type_id"
            ]
            to_label = user_subscriptions_resources_by_address[to_address]["label"]
            color = user_subscriptions_resources_by_address[to_address]["color"]

        response.append(
            data.EthereumTransactionItem(
                color=color,
                from_label=from_label,
                to_label=to_label,
                block_number=block_number,
                gas=gas,
                gasPrice=gas_price,
                value=value,
                from_address=from_address,
                to_address=to_address,
                hash=hash,
                input=input,
                nonce=nonce,
                timestamp=timestamp,
                subscription_type_id=subscription_type_id,
            )
        )

    return data.EthereumTransactionResponse(stream=response, boundaries=boundaries)


def include_or_not_grater(value1, include, value2):
    if include:
        return value1 >= value2
    else:
        return value1 > value2


def include_or_not_lower(value1, include, value2):
    if include:
        return value1 <= value2
    else:
        return value1 < value2


def parse_search_query_to_sqlalchemy_filters(q: str, allowed_addresses: List[str]):

    """
    Return list of sqlalchemy filters or empty list
    """

    filters = q.split("+")
    constructed_filters = []
    for filter_item in filters:
        if filter_item == "":
            logger.warning("Skipping empty filter item")
            continue

        # Try Google style search filters
        components = filter_item.split(":")
        if len(components) == 2:
            filter_type = components[0]
            filter_value = components[1]
        else:
            continue

        if filter_type == "to" and filter_value:
            constructed_filters.append(EthereumTransaction.to_address == filter_value)

        if filter_type == "from" and filter_value:
            if filter_value not in allowed_addresses:
                continue
            constructed_filters.append(EthereumTransaction.from_address == filter_value)

        if filter_type == "address" and filter_value:
            constructed_filters.append(
                or_(
                    EthereumTransaction.to_address == filter_value,
                    EthereumTransaction.from_address == filter_value,
                )
            )

    return constructed_filters


class AdressType:
    TOKEN = 0
    SMART_CONTRACT = 1
    NFT = 2
    EXCHANGE = 3


class LabelNames:
    ETHERSCAN_SMARTCONTRACT = "etherscan_smartcontract"
    COINMARKETCAP_TOKEN = "coinmarketcap_token"
    EXCHANGE = "excange"


def get_ethereum_address_info(
    db_session: Session, address: str
) -> Optional[data.EthereumAddressInfo]:
    query = db_session.query(EthereumAddress.id).filter(
        EthereumAddress.address == address
    )
    id = query.one_or_none()
    if id is None:
        return None
    labels = (
        db_session.query(EthereumLabel).filter(EthereumLabel.address_id == id[0]).all()
    )
    address_info = data.EthereumAddressInfo(address=address)
    for label in labels:
        if label.label == LabelNames.ETHERSCAN_SMARTCONTRACT:
            address_info.address_type = AdressType.SMART_CONTRACT
            address_info.details.name = label.label_data["name"]
            address_info.details.external_URL = (
                f"https://etherscan.io/address/{address}"
            )
        elif label.label == LabelNames.COINMARKETCAP_TOKEN:
            address_info.address_type = AdressType.TOKEN
            address_info.details.name = label.label_data["name"]
            address_info.details.symbol = label.label_data["symbol"]
            address_info.details.external_URL = label.label_data["coinmarketcap_url"]
        elif label.label == LabelNames.EXCHANGE:
            address_info.address_type = AdressType.EXCHANGE
            address_info.details.name = label.label_data["name"]
            address_info.details.symbol = label.label_data["label"]
        else:
            print(f"unknown label {label.label}")

    return address_info


=======
>>>>>>> 2dabc434
def get_contract_source_info(
    db_session: Session, contract_address: str
) -> Optional[data.EthereumSmartContractSourceInfo]:
    query = db_session.query(EthereumAddress.id).filter(
        EthereumAddress.address == contract_address
    )
    id = query.one_or_none()
    if id is None:
        return None
    labels = (
        db_session.query(EthereumLabel).filter(EthereumLabel.address_id == id[0]).all()
    )

    for label in labels:
        if label.label == ETHERSCAN_SMARTCONTRACT_LABEL_NAME:
            object_uri = label.label_data["object_uri"]
            key = object_uri.split("s3://etherscan-smart-contracts/")[1]
            s3 = boto3.client("s3")
            bucket = ETHERSCAN_SMARTCONTRACTS_BUCKET
            try:
                raw_obj = s3.get_object(Bucket=bucket, Key=key)
                obj_data = json.loads(raw_obj["Body"].read().decode("utf-8"))["data"]
                contract_source_info = data.EthereumSmartContractSourceInfo(
                    name=obj_data["ContractName"],
                    source_code=obj_data["SourceCode"],
                    compiler_version=obj_data["CompilerVersion"],
                    abi=obj_data["ABI"],
                )
                return contract_source_info
            except:
                logger.error(f"Failed to load smart contract {object_uri}")
    return None


def get_address_labels(
    db_session: Session, start: int, limit: int, addresses: Optional[str] = None
) -> data.AddressListLabelsResponse:
    """
    Attach labels to addresses.
    """
    query = db_session.query(EthereumAddress)
    if addresses is not None:
        addresses_list = addresses.split(",")
        query = query.filter(EthereumAddress.address.in_(addresses_list))

    addresses_obj = query.order_by(EthereumAddress.id).slice(start, start + limit).all()

    addresses_response = data.AddressListLabelsResponse(addresses=[])

    for address in addresses_obj:
        labels_obj = (
            db_session.query(EthereumLabel)
            .filter(EthereumLabel.address_id == address.id)
            .all()
        )
        addresses_response.addresses.append(
            data.AddressLabelsResponse(
                address=address.address,
                labels=[
                    data.AddressLabelResponse(
                        label=label.label, label_data=label.label_data
                    )
                    for label in labels_obj
                ],
            )
        )

    return addresses_response<|MERGE_RESOLUTION|>--- conflicted
+++ resolved
@@ -2,14 +2,7 @@
 import logging
 from typing import Dict, Any, List, Optional
 
-<<<<<<< HEAD
-
-from typing import Dict, Any, List, Optional, Union
-from enum import Enum
-from sqlalchemy.engine.base import Transaction
-=======
 import boto3  # type: ignore
->>>>>>> 2dabc434
 from moonstreamdb.models import (
     EthereumAddress,
     EthereumLabel,
@@ -23,245 +16,38 @@
 ETHERSCAN_SMARTCONTRACT_LABEL_NAME = "etherscan_smartcontract"
 
 
-<<<<<<< HEAD
-async def get_transaction_in_blocks(
-    db_session: Session,
-    query: str,
-    user_subscriptions_resources_by_address: Dict[str, Any],
-    boundaries: data.PageBoundary,
-) -> data.EthereumTransactionResponse:
-
-    """
-    Request transactions from database based on addresses from user subscriptions
-    and selected boundaries.
-
-    streams  empty for user without subscriptions
-    Return last available transaction if boundaries is empty
-
-    """
-
-    subscriptions_addresses = list(user_subscriptions_resources_by_address.keys())
-
-    if boundaries.start_time < 1438215988:  # first block
-        boundaries.start_time = 0
-
-    if boundaries.end_time < 1438215988:  # first block
-        boundaries.end_time = 0
-
-    if query == "" or query == " ":
-
-        filters = [
-            or_(
-                EthereumTransaction.to_address == address,
-                EthereumTransaction.from_address == address,
-            )
-            for address in subscriptions_addresses
-        ]
-        filters = or_(*filters)
-
-    else:
-        filters = parse_search_query_to_sqlalchemy_filters(
-            query, allowed_addresses=subscriptions_addresses
-        )
-        if not filters:
-            return data.EthereumTransactionResponse(
-                stream=[],
-                boundaries=boundaries,
-            )
-        filters = and_(*filters)
-
-    ethereum_transactions_in_subscriptions = (
-        db_session.query(
-            EthereumTransaction.hash,
-            EthereumTransaction.block_number,
-            EthereumTransaction.from_address,
-            EthereumTransaction.to_address,
-            EthereumTransaction.gas,
-            EthereumTransaction.gas_price,
-            EthereumTransaction.input,
-            EthereumTransaction.nonce,
-            EthereumTransaction.value,
-            EthereumBlock.timestamp.label("timestamp"),
-        )
-        .join(EthereumBlock)
-        .filter(filters)
+def get_contract_source_info(
+    db_session: Session, contract_address: str
+) -> Optional[data.EthereumSmartContractSourceInfo]:
+    query = db_session.query(EthereumAddress.id).filter(
+        EthereumAddress.address == contract_address
+    )
+    id = query.one_or_none()
+    if id is None:
+        return None
+    labels = (
+        db_session.query(EthereumLabel).filter(EthereumLabel.address_id == id[0]).all()
     )
 
-    ethereum_transactions = ethereum_transactions_in_subscriptions
-
-    # If not start_time and end_time not present
-    # Get latest transaction
-    if boundaries.end_time == 0:
-        ethereum_transaction_start_point = (
-            ethereum_transactions_in_subscriptions.order_by(
-                text("timestamp desc")
-            ).limit(1)
-        ).one_or_none()
-        if ethereum_transaction_start_point:
-            boundaries.end_time = ethereum_transaction_start_point[-1]
-            boundaries.start_time = (
-                ethereum_transaction_start_point[-1] - DEFAULT_STREAM_TIMEINTERVAL
-            )
-
-    if boundaries.start_time != 0 and boundaries.end_time != 0:
-        if boundaries.start_time > boundaries.end_time:
-            boundaries.start_time, boundaries.end_time = (
-                boundaries.end_time,
-                boundaries.start_time,
-            )
-
-    if boundaries.end_time:
-        ethereum_transactions = ethereum_transactions.filter(
-            include_or_not_lower(
-                EthereumBlock.timestamp, boundaries.include_end, boundaries.end_time
-            )
-        )
-
-        next_transaction = (
-            ethereum_transactions_in_subscriptions.filter(
-                EthereumBlock.timestamp > boundaries.end_time
-            )
-            .order_by(text("timestamp ASC"))
-            .limit(1)
-        )
-
-        next_transaction = next_transaction.one_or_none()
-
-        if next_transaction:
-            boundaries.next_event_time = next_transaction[-1]
-        else:
-            boundaries.next_event_time = None
-
-    if boundaries.start_time:
-        ethereum_transactions = ethereum_transactions.filter(
-            include_or_not_grater(
-                EthereumBlock.timestamp,
-                boundaries.include_start,
-                boundaries.start_time,
-            )
-        )
-
-        previous_transaction = (
-            ethereum_transactions_in_subscriptions.filter(
-                EthereumBlock.timestamp < boundaries.start_time
-            )
-            .order_by(text("timestamp desc"))
-            .limit(1)
-        ).one_or_none()
-
-        if previous_transaction:
-            boundaries.previous_event_time = previous_transaction[-1]
-        else:
-            boundaries.previous_event_time = None
-
-    response = []
-    for (
-        hash,
-        block_number,
-        from_address,
-        to_address,
-        gas,
-        gas_price,
-        input,
-        nonce,
-        value,
-        timestamp,
-    ) in ethereum_transactions:
-
-        # Apply subscription data to each transaction
-        subscription_type_id = None
-        from_label = None
-        to_label = None
-        color = None
-
-        if from_address in subscriptions_addresses:
-            from_label = user_subscriptions_resources_by_address[from_address]["label"]
-            subscription_type_id = user_subscriptions_resources_by_address[
-                from_address
-            ]["subscription_type_id"]
-            color = user_subscriptions_resources_by_address[from_address]["color"]
-
-        if to_address in subscriptions_addresses:
-            subscription_type_id = user_subscriptions_resources_by_address[to_address][
-                "subscription_type_id"
-            ]
-            to_label = user_subscriptions_resources_by_address[to_address]["label"]
-            color = user_subscriptions_resources_by_address[to_address]["color"]
-
-        response.append(
-            data.EthereumTransactionItem(
-                color=color,
-                from_label=from_label,
-                to_label=to_label,
-                block_number=block_number,
-                gas=gas,
-                gasPrice=gas_price,
-                value=value,
-                from_address=from_address,
-                to_address=to_address,
-                hash=hash,
-                input=input,
-                nonce=nonce,
-                timestamp=timestamp,
-                subscription_type_id=subscription_type_id,
-            )
-        )
-
-    return data.EthereumTransactionResponse(stream=response, boundaries=boundaries)
-
-
-def include_or_not_grater(value1, include, value2):
-    if include:
-        return value1 >= value2
-    else:
-        return value1 > value2
-
-
-def include_or_not_lower(value1, include, value2):
-    if include:
-        return value1 <= value2
-    else:
-        return value1 < value2
-
-
-def parse_search_query_to_sqlalchemy_filters(q: str, allowed_addresses: List[str]):
-
-    """
-    Return list of sqlalchemy filters or empty list
-    """
-
-    filters = q.split("+")
-    constructed_filters = []
-    for filter_item in filters:
-        if filter_item == "":
-            logger.warning("Skipping empty filter item")
-            continue
-
-        # Try Google style search filters
-        components = filter_item.split(":")
-        if len(components) == 2:
-            filter_type = components[0]
-            filter_value = components[1]
-        else:
-            continue
-
-        if filter_type == "to" and filter_value:
-            constructed_filters.append(EthereumTransaction.to_address == filter_value)
-
-        if filter_type == "from" and filter_value:
-            if filter_value not in allowed_addresses:
-                continue
-            constructed_filters.append(EthereumTransaction.from_address == filter_value)
-
-        if filter_type == "address" and filter_value:
-            constructed_filters.append(
-                or_(
-                    EthereumTransaction.to_address == filter_value,
-                    EthereumTransaction.from_address == filter_value,
+    for label in labels:
+        if label.label == ETHERSCAN_SMARTCONTRACT_LABEL_NAME:
+            object_uri = label.label_data["object_uri"]
+            key = object_uri.split("s3://etherscan-smart-contracts/")[1]
+            s3 = boto3.client("s3")
+            bucket = ETHERSCAN_SMARTCONTRACTS_BUCKET
+            try:
+                raw_obj = s3.get_object(Bucket=bucket, Key=key)
+                obj_data = json.loads(raw_obj["Body"].read().decode("utf-8"))["data"]
+                contract_source_info = data.EthereumSmartContractSourceInfo(
+                    name=obj_data["ContractName"],
+                    source_code=obj_data["SourceCode"],
+                    compiler_version=obj_data["CompilerVersion"],
+                    abi=obj_data["ABI"],
                 )
-            )
-
-    return constructed_filters
+                return contract_source_info
+            except:
+                logger.error(f"Failed to load smart contract {object_uri}")
+    return None
 
 
 class AdressType:
@@ -312,42 +98,6 @@
     return address_info
 
 
-=======
->>>>>>> 2dabc434
-def get_contract_source_info(
-    db_session: Session, contract_address: str
-) -> Optional[data.EthereumSmartContractSourceInfo]:
-    query = db_session.query(EthereumAddress.id).filter(
-        EthereumAddress.address == contract_address
-    )
-    id = query.one_or_none()
-    if id is None:
-        return None
-    labels = (
-        db_session.query(EthereumLabel).filter(EthereumLabel.address_id == id[0]).all()
-    )
-
-    for label in labels:
-        if label.label == ETHERSCAN_SMARTCONTRACT_LABEL_NAME:
-            object_uri = label.label_data["object_uri"]
-            key = object_uri.split("s3://etherscan-smart-contracts/")[1]
-            s3 = boto3.client("s3")
-            bucket = ETHERSCAN_SMARTCONTRACTS_BUCKET
-            try:
-                raw_obj = s3.get_object(Bucket=bucket, Key=key)
-                obj_data = json.loads(raw_obj["Body"].read().decode("utf-8"))["data"]
-                contract_source_info = data.EthereumSmartContractSourceInfo(
-                    name=obj_data["ContractName"],
-                    source_code=obj_data["SourceCode"],
-                    compiler_version=obj_data["CompilerVersion"],
-                    abi=obj_data["ABI"],
-                )
-                return contract_source_info
-            except:
-                logger.error(f"Failed to load smart contract {object_uri}")
-    return None
-
-
 def get_address_labels(
     db_session: Session, start: int, limit: int, addresses: Optional[str] = None
 ) -> data.AddressListLabelsResponse:
