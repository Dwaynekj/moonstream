"""
The Moonstream subscriptions HTTP API
"""
import logging
import json
from typing import List, Optional, Dict, Any


import boto3  # type: ignore
from bugout.data import BugoutResource, BugoutResources
from bugout.exceptions import BugoutResponseException
<<<<<<< HEAD
from fastapi import APIRouter, Request, Form
from web3._utils.validation import validate_abi
=======
from fastapi import APIRouter, Depends, Request, Form
from web3 import Web3
>>>>>>> 67fe019f

from ..admin import subscription_types
from .. import data
from ..middleware import MoonstreamHTTPException
from ..reporter import reporter
from ..settings import (
    MOONSTREAM_APPLICATION_ID,
    bugout_client as bc,
    MOONSTREAM_SMARTCONTRACTS_ABI_BUCKET,
)
from ..web3_provider import yield_web3_provider

logger = logging.getLogger(__name__)

router = APIRouter(
    prefix="/subscriptions",
)

BUGOUT_RESOURCE_TYPE_SUBSCRIPTION = "subscription"


@router.post("/", tags=["subscriptions"], response_model=data.SubscriptionResourceData)
async def add_subscription_handler(
    request: Request,  # subscription_data: data.CreateSubscriptionRequest = Body(...)
    address: str = Form(...),
    color: str = Form(...),
    label: str = Form(...),
    subscription_type_id: str = Form(...),
<<<<<<< HEAD
    abi: Optional[str] = Form(None),
=======
    web3: Web3 = Depends(yield_web3_provider),
>>>>>>> 67fe019f
) -> data.SubscriptionResourceData:
    """
    Add subscription to blockchain stream data for user.
    """
    token = request.state.token

    if subscription_type_id != "ethereum_whalewatch":
        try:
            address = web3.toChecksumAddress(address)
        except ValueError as e:
            raise MoonstreamHTTPException(
                status_code=400,
                detail=str(e),
                internal_error=e,
            )
        except Exception as e:
            logger.error(f"Failed to convert address to checksum address")
            raise MoonstreamHTTPException(
                status_code=500,
                internal_error=e,
                detail="Currently unable to convert address to checksum address",
            )

    active_subscription_types_response = subscription_types.list_subscription_types(
        active_only=True
    )
    available_subscription_type_ids = [
        subscription_type.resource_data.get("id")
        for subscription_type in active_subscription_types_response.resources
        if subscription_type.resource_data.get("id") is not None
    ]

    if subscription_type_id not in available_subscription_type_ids:
        raise MoonstreamHTTPException(
            status_code=404,
            detail=f"Invalid subscription type: {subscription_type_id}.",
        )

    user = request.state.user

    resource_data = {
        "type": BUGOUT_RESOURCE_TYPE_SUBSCRIPTION,
        "user_id": str(user.id),
        "subscription_type_id": subscription_type_id,
        "address": address,
        "color": color,
        "label": label,
        "abi": None,
        "bucket": None,
        "s3_path": None,
    }

    try:
        resource: BugoutResource = bc.create_resource(
            token=token,
            application_id=MOONSTREAM_APPLICATION_ID,
            resource_data=resource_data,
        )
    except BugoutResponseException as e:
        raise MoonstreamHTTPException(status_code=e.status_code, detail=e.detail)
    except Exception as e:
        logger.error(f"Error creating subscription resource: {str(e)}")
        raise MoonstreamHTTPException(status_code=500, internal_error=e)

    if abi:

        try:
            validate_abi(json.loads(abi))
        except json.JSONDecodeError:
            raise MoonstreamHTTPException(status_code=400, detail="Malformed abi body.")
        except ValueError as e:
            raise MoonstreamHTTPException(status_code=400, detail=e)
        except:
            raise MoonstreamHTTPException(
                status_code=400, detail="Error on abi valiadation."
            )
        s3_client = boto3.client("s3")

        bucket = MOONSTREAM_SMARTCONTRACTS_ABI_BUCKET

        result_bytes = abi.encode("utf-8")
        result_key = f"v1/{resource.resource_data['address']}/{resource.id}/abi.json"

        s3_client.put_object(
            Body=result_bytes,
            Bucket=bucket,
            Key=result_key,
            ContentType="application/json",
            Metadata={"Moonstream": "Abi data"},
        )

        update_resource: Dict[str, Any] = {}

        update_resource["abi"] = True

        update_resource["bucket"] = MOONSTREAM_SMARTCONTRACTS_ABI_BUCKET
        update_resource[
            "s3_path"
        ] = f"v1/{resource.resource_data['address']}/{resource.id}/abi.json"

        try:
            updated_resource: BugoutResource = bc.update_resource(
                token=token,
                resource_id=resource.id,
                resource_data=data.SubscriptionUpdate(
                    update=update_resource,
                ).dict(),
            )
            resource = updated_resource
        except BugoutResponseException as e:
            raise MoonstreamHTTPException(status_code=e.status_code, detail=e.detail)
        except Exception as e:
            logger.error(f"Error getting user subscriptions: {str(e)}")
            raise MoonstreamHTTPException(status_code=500, internal_error=e)

    return data.SubscriptionResourceData(
        id=str(resource.id),
        user_id=resource.resource_data["user_id"],
        address=resource.resource_data["address"],
        color=resource.resource_data["color"],
        label=resource.resource_data["label"],
        abi=resource.resource_data.get("abi"),
        subscription_type_id=resource.resource_data["subscription_type_id"],
        updated_at=resource.updated_at,
        created_at=resource.created_at,
    )


@router.delete(
    "/{subscription_id}",
    tags=["subscriptions"],
    response_model=data.SubscriptionResourceData,
)
async def delete_subscription_handler(request: Request, subscription_id: str):
    """
    Delete subscriptions.
    """
    token = request.state.token
    try:
        deleted_resource = bc.delete_resource(token=token, resource_id=subscription_id)
    except BugoutResponseException as e:
        raise MoonstreamHTTPException(status_code=e.status_code, detail=e.detail)
    except Exception as e:
        logger.error(f"Error deleting subscription: {str(e)}")
        raise MoonstreamHTTPException(status_code=500, internal_error=e)

    return data.SubscriptionResourceData(
        id=str(deleted_resource.id),
        user_id=deleted_resource.resource_data["user_id"],
        address=deleted_resource.resource_data["address"],
        color=deleted_resource.resource_data["color"],
        label=deleted_resource.resource_data["label"],
        abi=deleted_resource.resource_data.get("abi"),
        subscription_type_id=deleted_resource.resource_data["subscription_type_id"],
        updated_at=deleted_resource.updated_at,
        created_at=deleted_resource.created_at,
    )


@router.get("/", tags=["subscriptions"], response_model=data.SubscriptionsListResponse)
async def get_subscriptions_handler(request: Request) -> data.SubscriptionsListResponse:
    """
    Get user's subscriptions.
    """
    token = request.state.token
    params = {
        "type": BUGOUT_RESOURCE_TYPE_SUBSCRIPTION,
        "user_id": str(request.state.user.id),
    }
    try:
        resources: BugoutResources = bc.list_resources(token=token, params=params)
    except BugoutResponseException as e:
        raise MoonstreamHTTPException(status_code=e.status_code, detail=e.detail)
    except Exception as e:
        logger.error(
            f"Error listing subscriptions for user ({request.user.id}) with token ({request.state.token}), error: {str(e)}"
        )
        reporter.error_report(e)
        raise MoonstreamHTTPException(status_code=500, internal_error=e)

    return data.SubscriptionsListResponse(
        subscriptions=[
            data.SubscriptionResourceData(
                id=str(resource.id),
                user_id=resource.resource_data["user_id"],
                address=resource.resource_data["address"],
                color=resource.resource_data["color"],
                label=resource.resource_data["label"],
                abi=resource.resource_data.get("abi"),
                subscription_type_id=resource.resource_data["subscription_type_id"],
                updated_at=resource.updated_at,
                created_at=resource.created_at,
            )
            for resource in resources.resources
        ]
    )


@router.put(
    "/{subscription_id}",
    tags=["subscriptions"],
    response_model=data.SubscriptionResourceData,
)
async def update_subscriptions_handler(
    request: Request,
    subscription_id: str,
    color: Optional[str] = Form(None),
    label: Optional[str] = Form(None),
    abi: Optional[str] = Form(None),
) -> data.SubscriptionResourceData:
    """
    Get user's subscriptions.
    """
    token = request.state.token

    update: Dict[str, Any] = {}

    if color:
        update["color"] = color

    if label:
        update["label"] = label

    if abi:

        try:
            validate_abi(json.loads(abi))
        except json.JSONDecodeError:
            raise MoonstreamHTTPException(status_code=400, detail="Malformed abi body.")
        except ValueError as e:
            raise MoonstreamHTTPException(status_code=400, detail=e)
        except:
            raise MoonstreamHTTPException(
                status_code=400, detail="Error on abi valiadation."
            )

        try:
            subscription_resource: BugoutResource = bc.get_resource(
                token=token,
                resource_id=subscription_id,
            )
        except BugoutResponseException as e:
            raise MoonstreamHTTPException(status_code=e.status_code, detail=e.detail)
        except Exception as e:
            logger.error(f"Error creating subscription resource: {str(e)}")
            raise MoonstreamHTTPException(status_code=500, internal_error=e)

        if subscription_resource.resource_data["abi"] is not None:
            raise MoonstreamHTTPException(
                status_code=400,
                detail="Subscription already have ABI. For add a new ABI create new subscription.",
            )

        s3_client = boto3.client("s3")

        bucket = MOONSTREAM_SMARTCONTRACTS_ABI_BUCKET

        result_bytes = abi.encode("utf-8")
        result_key = f"v1/{subscription_resource.resource_data['address']}/{subscription_resource.id}/abi.json"

        s3_client.put_object(
            Body=result_bytes,
            Bucket=bucket,
            Key=result_key,
            ContentType="application/json",
            Metadata={"Moonstream": "Abi data"},
        )

        update["abi"] = True

        update["bucket"] = MOONSTREAM_SMARTCONTRACTS_ABI_BUCKET
        update[
            "s3_path"
        ] = f"v1/{subscription_resource.resource_data['address']}/{subscription_resource.id}/abi.json"

    try:
        resource: BugoutResource = bc.update_resource(
            token=token,
            resource_id=subscription_id,
            resource_data=data.SubscriptionUpdate(
                update=update,
            ).dict(),
        )
    except BugoutResponseException as e:
        raise MoonstreamHTTPException(status_code=e.status_code, detail=e.detail)
    except Exception as e:
        logger.error(f"Error getting user subscriptions: {str(e)}")
        raise MoonstreamHTTPException(status_code=500, internal_error=e)

    return data.SubscriptionResourceData(
        id=str(resource.id),
        user_id=resource.resource_data["user_id"],
        address=resource.resource_data["address"],
        color=resource.resource_data["color"],
        label=resource.resource_data["label"],
        abi=resource.resource_data.get("abi"),
        subscription_type_id=resource.resource_data["subscription_type_id"],
        updated_at=resource.updated_at,
        created_at=resource.created_at,
    )


@router.get(
    "/types", tags=["subscriptions"], response_model=data.SubscriptionTypesListResponse
)
async def list_subscription_types() -> data.SubscriptionTypesListResponse:
    """
    Get availables subscription types.
    """
    results: List[data.SubscriptionTypeResourceData] = []
    try:
        response = subscription_types.list_subscription_types()
        results = [
            data.SubscriptionTypeResourceData.validate(resource.resource_data)
            for resource in response.resources
        ]
    except BugoutResponseException as e:
        raise MoonstreamHTTPException(status_code=e.status_code, detail=e.detail)
    except Exception as e:
        logger.error(f"Error reading subscription types from Brood API: {str(e)}")
        raise MoonstreamHTTPException(status_code=500, internal_error=e)

    return data.SubscriptionTypesListResponse(subscription_types=results)<|MERGE_RESOLUTION|>--- conflicted
+++ resolved
@@ -9,13 +9,9 @@
 import boto3  # type: ignore
 from bugout.data import BugoutResource, BugoutResources
 from bugout.exceptions import BugoutResponseException
-<<<<<<< HEAD
-from fastapi import APIRouter, Request, Form
-from web3._utils.validation import validate_abi
-=======
 from fastapi import APIRouter, Depends, Request, Form
 from web3 import Web3
->>>>>>> 67fe019f
+from web3._utils.validation import validate_abi
 
 from ..admin import subscription_types
 from .. import data
@@ -44,11 +40,8 @@
     color: str = Form(...),
     label: str = Form(...),
     subscription_type_id: str = Form(...),
-<<<<<<< HEAD
     abi: Optional[str] = Form(None),
-=======
     web3: Web3 = Depends(yield_web3_provider),
->>>>>>> 67fe019f
 ) -> data.SubscriptionResourceData:
     """
     Add subscription to blockchain stream data for user.
