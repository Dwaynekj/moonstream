--- conflicted
+++ resolved
@@ -252,17 +252,9 @@
 
 class DashboardCreate(BaseModel):
     name: str
-<<<<<<< HEAD
-    dashboard_subscriptions: List[DashboardMeta]
-=======
     subscription_settings: List[DashboardMeta]
->>>>>>> b907bfc5
 
 
 class DashboardUpdate(BaseModel):
     name: Optional[str]
-<<<<<<< HEAD
-    dashboard_subscriptions: List[DashboardMeta] = Field(default_factory=list)
-=======
-    subscription_settings: List[DashboardMeta] = Field(default_factory=list)
->>>>>>> b907bfc5
+    subscription_settings: List[DashboardMeta] = Field(default_factory=list)