"""
Event providers powered by Bugout journals.
"""
from datetime import datetime
import json
import logging
from typing import Dict, List, Optional, Tuple

from bugout.app import Bugout
from bugout.data import BugoutResource, BugoutSearchResult
from bugout.journal import SearchOrder
from dateutil.parser import isoparse
from dateutil.tz import UTC
from sqlalchemy.orm import Session

from .. import data
from ..stream_queries import StreamQuery

from ..settings import ETHTXPOOL_HUMBUG_CLIENT_ID

logger = logging.getLogger(__name__)
logger.setLevel(logging.WARN)

allowed_tags = ["tag:erc721"]


class BugoutEventProviderError(Exception):
    """
    Catch-all error for BugoutEventProvider instances.
    """


class BugoutEventProvider:
    """
    Provides events (specified by a conjunction of tags) from a Bugout journal.
    """

    def __init__(
        self,
        event_type: str,
        description: str,
        default_time_interval_seconds: int,
        estimated_events_per_time_interval: float,
        tags: Optional[List[str]] = None,
        batch_size: int = 100,
        timeout: float = 30.0,
    ):
        """
        Args:
        - event_type: Name of event this instance provides
        - tags: Tags which define events that this provider works with
        - batch_size: Number of events to read from journal at a time
        - timeout: Request timeout for Bugout requests
        """
        self.event_type = event_type
        self.description = description
        self.default_time_interval_seconds = default_time_interval_seconds
        self.estimated_events_per_time_interval = estimated_events_per_time_interval
        self.batch_size = batch_size
        self.timeout = timeout
        if tags is None:
            tags = []
        self.tags: List[str] = tags
        self.query = [f"#{tag}" for tag in self.tags]

    def validate_subscription(
        self, subscription_resource_data: data.SubscriptionResourceData
    ) -> bool:
        """
        This implementation is maximally permissive and returns True for all subscriptions as long as
        their subscription_type_id is the configured event_type.
        Subclasses of this provider can impose stricter criteria on submissions to the relevant event types.
        """
        return subscription_resource_data.subscription_type_id == self.event_type

    def entry_event(self, entry: BugoutSearchResult) -> data.Event:
        """
        Load an event from a Bugout journal entry. Assumes that the entry content is a JSON string
        with no additional markdown formatting.
        """
        event_data = {}
        if entry.content is not None:
            event_data = json.loads(entry.content)
        created_at_dt = isoparse(entry.created_at)
        created_at_dt = created_at_dt.replace(tzinfo=UTC)
        created_at = int(created_at_dt.timestamp())
        return data.Event(
            event_type=self.event_type,
            event_timestamp=created_at,
            event_data=event_data,
        )

    def parse_filters(
        self, query: StreamQuery, user_subscriptions: Dict[str, List[BugoutResource]]
    ) -> Optional[List[str]]:
        """
        Subclasses can provide additional constraints to apply to the journal search.

        If None is returned, signals that no data should be returned from the provider at all.
        """
        is_query_constrained = query.subscription_types or query.subscriptions
        relevant_subscriptions = user_subscriptions.get(self.event_type)

        if (
            is_query_constrained and self.event_type not in query.subscription_types
        ) or not relevant_subscriptions:
            return None
        return []

    def get_events(
        self,
        db_session: Session,
        bugout_client: Bugout,
        data_journal_id: str,
        data_access_token: str,
        stream_boundary: data.StreamBoundary,
        query: StreamQuery,
        user_subscriptions: Dict[str, List[BugoutResource]],
    ) -> Optional[Tuple[data.StreamBoundary, List[data.Event]]]:
        """
        Uses journal search endpoint to retrieve events for the given stream boundary and query constraints
        from the connected journal.
        """
        additional_constraints = self.parse_filters(query, user_subscriptions)
        if additional_constraints is None:
            return None

        time_constraints: List[str] = []
        if stream_boundary.start_time > 0:
            start_time = datetime.utcfromtimestamp(
                stream_boundary.start_time
            ).isoformat()
            operator = ">"
            if stream_boundary.include_start:
                operator = ">="
            time_constraints.append(f"created_at:{operator}{start_time}")

        if stream_boundary.end_time is not None:
            end_time = datetime.utcfromtimestamp(stream_boundary.end_time).isoformat()
            operator = "<"
            if stream_boundary.include_end:
                operator = "<="
            time_constraints.append(f"created_at:{operator}{end_time}")

        final_query = " ".join(self.query + time_constraints + additional_constraints)
        events: List[data.Event] = []
        offset: Optional[int] = 0
        while offset is not None:
            search_results = bugout_client.search(
                data_access_token,
                data_journal_id,
                final_query,
                limit=self.batch_size,
                offset=offset,
                content=True,
                timeout=self.timeout,
                order=SearchOrder.DESCENDING,
            )
            events.extend([self.entry_event(entry) for entry in search_results.results])
            offset = search_results.next_offset

        return stream_boundary, events

    def latest_events(
        self,
        db_session: Session,
        bugout_client: Bugout,
        data_journal_id: str,
        data_access_token: str,
        query: StreamQuery,
        num_events: int,
        user_subscriptions: Dict[str, List[BugoutResource]],
    ) -> Optional[List[data.Event]]:
        """
        Gets the latest events corresponding to this provider from the given journal.
        """
        additional_constraints = self.parse_filters(query, user_subscriptions)
        if additional_constraints is None:
            return None

        if num_events > self.batch_size:
            raise BugoutEventProviderError(
                f"You requested too many events: event_type={self.event_type}, num_events={num_events}, limit={self.batch_size}"
            )

        final_query = " ".join(self.query + additional_constraints)
        search_results = bugout_client.search(
            data_access_token,
            data_journal_id,
            final_query,
            limit=num_events,
            content=True,
            timeout=self.timeout,
            order=SearchOrder.DESCENDING,
        )
        return [self.entry_event(entry) for entry in search_results.results]

    def next_event(
        self,
        db_session: Session,
        bugout_client: Bugout,
        data_journal_id: str,
        data_access_token: str,
        stream_boundary: data.StreamBoundary,
        query: StreamQuery,
        user_subscriptions: Dict[str, List[BugoutResource]],
    ) -> Optional[data.Event]:
        """
        Get the earliest event that occurred after the time window represented by the given stream boundary.
        """
        additional_constraints = self.parse_filters(query, user_subscriptions)
        if additional_constraints is None:
            return None

        if stream_boundary.end_time is None:
            raise BugoutEventProviderError(
                "Cannot return next event for a stream boundary which is current."
            )
        end_time = datetime.utcfromtimestamp(stream_boundary.end_time).isoformat()
        operator = ">="
        if stream_boundary.include_end:
            operator = ">"
        additional_constraints.append(f"created_at:{operator}{end_time}")

        final_query = " ".join(self.query + additional_constraints)
        search_results = bugout_client.search(
            data_access_token,
            data_journal_id,
            final_query,
            limit=1,
            content=True,
            timeout=self.timeout,
            order=SearchOrder.ASCENDING,
        )
        if not search_results.results:
            return None
        return self.entry_event(search_results.results[0])

    def previous_event(
        self,
        db_session: Session,
        bugout_client: Bugout,
        data_journal_id: str,
        data_access_token: str,
        stream_boundary: data.StreamBoundary,
        query: StreamQuery,
        user_subscriptions: Dict[str, List[BugoutResource]],
    ) -> Optional[data.Event]:
        """
        Get the latest event that occurred before the time window represented by the given stream boundary.
        """
        additional_constraints = self.parse_filters(query, user_subscriptions)
        if additional_constraints is None:
            return None

        if stream_boundary.start_time == 0:
            raise BugoutEventProviderError(
                "Cannot return previous event for a stream boundary starting at the beginning of time."
            )
        start_time = datetime.utcfromtimestamp(stream_boundary.start_time).isoformat()
        operator = "<="
        if stream_boundary.include_start:
            operator = "<"
        additional_constraints.append(f"created_at:{operator}{start_time}")

        final_query = " ".join(self.query + additional_constraints)
        search_results = bugout_client.search(
            data_access_token,
            data_journal_id,
            final_query,
            limit=1,
            content=True,
            timeout=self.timeout,
            order=SearchOrder.DESCENDING,
        )
        if not search_results.results:
            return None
        return self.entry_event(search_results.results[0])


class TXPoolProvider(BugoutEventProvider):
    def __init__(
        self,
        event_type: str,
        description: str,
        default_time_interval_seconds: int,
        estimated_events_per_time_interval: float,
        tags: Optional[List[str]] = None,
        batch_size: int = 100,
        timeout: float = 30.0,
    ):

        super().__init__(
            event_type=event_type,
            description=description,
            default_time_interval_seconds=default_time_interval_seconds,
            estimated_events_per_time_interval=estimated_events_per_time_interval,
            tags=tags,
            batch_size=batch_size,
            timeout=timeout,
        )

    def parse_filters(
        self, query: StreamQuery, user_subscriptions: Dict[str, List[BugoutResource]]
    ) -> Optional[List[str]]:

        is_query_constrained = query.subscription_types or query.subscriptions
        relevant_subscriptions = user_subscriptions.get(self.event_type)

        if (
            is_query_constrained and self.event_type not in query.subscription_types
        ) or not relevant_subscriptions:
            return None
        addresses = [
            subscription.resource_data["address"]
            for subscription in relevant_subscriptions
        ]
        subscriptions_filters = []
        for address in addresses:
            if address in allowed_tags:
                subscriptions_filters.append(address)
            else:
                subscriptions_filters.extend(
                    [f"?#from_address:{address}", f"?#to_address:{address}"]
                )

        return subscriptions_filters


whalewatch_description = """Event provider for Ethereum whale watch.

Shows the top 10 addresses active on the Ethereum blockchain over the last hour in the following categories:
1. Number of transactions sent
2. Number of transactions received
3. Amount (in WEI) sent
4. Amount (in WEI) received

To restrict your queries to this provider, add a filter of \"type:ethereum_whalewatch\" to your query (query parameter: \"q\") on the /streams endpoint."""
<<<<<<< HEAD
ethereum_whalewatch_provider = PublicDataProvider(
=======
whalewatch_provider = BugoutEventProvider(
>>>>>>> 6c895bc1
    event_type="ethereum_whalewatch",
    description=whalewatch_description,
    default_time_interval_seconds=310,
    estimated_events_per_time_interval=1,
    tags=["crawl_type:ethereum_trending"],
)

polygon_whalewatch_provider = PublicDataProvider(
    event_type="polygon_whalewatch",
    description=whalewatch_description,
    default_time_interval_seconds=310,
    estimated_events_per_time_interval=1,
    tags=["crawl_type:polygon_trending"],
)

ethereum_txpool_description = """Event provider for Ethereum transaction pool.

Shows the latest events (from the previous hour) in the Ethereum transaction pool.

To restrict your queries to this provider, add a filter of \"type:ethereum_txpool\" to your query (query parameter: \"q\") on the /streams endpoint."""
ethereum_txpool_provider = TXPoolProvider(
    event_type="ethereum_txpool",
    description=ethereum_txpool_description,
    default_time_interval_seconds=5,
    estimated_events_per_time_interval=50,
    tags=[f"client:{ETHTXPOOL_HUMBUG_CLIENT_ID}"],
<<<<<<< HEAD
)

polygon_txpool_provider = TXPoolProvider(
    event_type="polygon_txpool",
    description=ethereum_txpool_description,
    default_time_interval_seconds=5,
    estimated_events_per_time_interval=50,
    tags=[f"client:polygon_HUMBUG_CLIENT_ID"],
)

nft_summary_description = """Event provider for NFT market summaries.

This provider periodically generates NFT market summaries for the last hour of market activity.

Currently, it summarizes the activities on the following NFT markets:
1. The Ethereum market

This provider is currently not accessible for subscription. The data from this provider is publicly
available at the /nft endpoint."""
nft_summary_provider = PublicDataProvider(
    event_type="nft_summary",
    description=nft_summary_description,
    # 40 blocks per summary, 15 seconds per block + 2 seconds wiggle room.
    default_time_interval_seconds=40 * 17,
    estimated_events_per_time_interval=1,
    tags=["crawl_type:nft_ethereum"],
=======
>>>>>>> 6c895bc1
)<|MERGE_RESOLUTION|>--- conflicted
+++ resolved
@@ -336,11 +336,7 @@
 4. Amount (in WEI) received
 
 To restrict your queries to this provider, add a filter of \"type:ethereum_whalewatch\" to your query (query parameter: \"q\") on the /streams endpoint."""
-<<<<<<< HEAD
-ethereum_whalewatch_provider = PublicDataProvider(
-=======
 whalewatch_provider = BugoutEventProvider(
->>>>>>> 6c895bc1
     event_type="ethereum_whalewatch",
     description=whalewatch_description,
     default_time_interval_seconds=310,
@@ -348,7 +344,7 @@
     tags=["crawl_type:ethereum_trending"],
 )
 
-polygon_whalewatch_provider = PublicDataProvider(
+polygon_whalewatch_provider = BugoutEventProvider(
     event_type="polygon_whalewatch",
     description=whalewatch_description,
     default_time_interval_seconds=310,
@@ -367,33 +363,4 @@
     default_time_interval_seconds=5,
     estimated_events_per_time_interval=50,
     tags=[f"client:{ETHTXPOOL_HUMBUG_CLIENT_ID}"],
-<<<<<<< HEAD
-)
-
-polygon_txpool_provider = TXPoolProvider(
-    event_type="polygon_txpool",
-    description=ethereum_txpool_description,
-    default_time_interval_seconds=5,
-    estimated_events_per_time_interval=50,
-    tags=[f"client:polygon_HUMBUG_CLIENT_ID"],
-)
-
-nft_summary_description = """Event provider for NFT market summaries.
-
-This provider periodically generates NFT market summaries for the last hour of market activity.
-
-Currently, it summarizes the activities on the following NFT markets:
-1. The Ethereum market
-
-This provider is currently not accessible for subscription. The data from this provider is publicly
-available at the /nft endpoint."""
-nft_summary_provider = PublicDataProvider(
-    event_type="nft_summary",
-    description=nft_summary_description,
-    # 40 blocks per summary, 15 seconds per block + 2 seconds wiggle room.
-    default_time_interval_seconds=40 * 17,
-    estimated_events_per_time_interval=1,
-    tags=["crawl_type:nft_ethereum"],
-=======
->>>>>>> 6c895bc1
 )