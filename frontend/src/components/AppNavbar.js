--- conflicted
+++ resolved
@@ -98,15 +98,6 @@
           <Flex width="100%" px={2}>
             <Spacer />
             <Flex placeSelf="flex-end">
-<<<<<<< HEAD
-              <ButtonGroup spacing={4}>
-                {/* <RouteButton variant="link" href="/docs">
-                  Docs
-                </RouteButton> */}
-                <RouteButton variant="link" href="/welcome">
-                  Learn how to use Moonstream
-                </RouteButton>
-=======
               <ButtonGroup spacing={4} colorScheme="secondary">
                 {ALL_NAV_PATHES.map((item, idx) => (
                   <RouteButton
@@ -138,7 +129,6 @@
                     </RouteButton>
                   );
                 })}
->>>>>>> 9c8005a0
               </ButtonGroup>
               <SupportPopover />
               <AccountIconButton
