<<<<<<< HEAD
import React, {
  useState,
  useContext,
  Suspense,
  useEffect,
  useLayoutEffect,
} from "react";
=======
import React, { useState, Suspense, useEffect, useLayoutEffect } from "react";
>>>>>>> 1968a840
import {
  Fade,
  Flex,
  Heading,
  Box,
  Center,
  chakra,
  Stack,
  Link,
  useMediaQuery,
  Grid,
  Text,
  GridItem,
  SimpleGrid,
  Image as ChakraImage,
} from "@chakra-ui/react";
import dynamic from "next/dynamic";
import useUser from "../src/core/hooks/useUser";
import useModals from "../src/core/hooks/useModals";
import useRouter from "../src/core/hooks/useRouter";
import {
  MIXPANEL_PROPS,
  MIXPANEL_EVENTS,
} from "../src/core/providers/AnalyticsProvider/constants";
import { AWS_ASSETS_PATH } from "../src/core/constants";
import mixpanel from "mixpanel-browser";
<<<<<<< HEAD
import UIContext from "../src/core/providers/UIProvider/context";
import TrustedBadge from "../src/components/TrustedBadge";
import Slider from "react-slick";
import { v4 as uuidv4 } from "uuid";
const SplitWithImage = dynamic(
  () => import("../src/components/SplitWithImage"),
  {
    ssr: false,
  }
);
const GiSuspicious = dynamic(() =>
  import("react-icons/gi").then((mod) => mod.GiSuspicious)
);

const GiHook = dynamic(() =>
  import("react-icons/gi").then((mod) => mod.GiHook)
);

const IoTelescopeSharp = dynamic(() =>
  import("react-icons/io5").then((mod) => mod.IoTelescopeSharp)
);

const AiFillApi = dynamic(() =>
  import("react-icons/ai").then((mod) => mod.AiFillApi)
);

const BiTransfer = dynamic(() =>
  import("react-icons/bi").then((mod) => mod.BiTransfer)
);

const RiDashboardFill = dynamic(() =>
  import("react-icons/ri").then((mod) => mod.RiDashboardFill)
);
const FaFileContract = dynamic(() =>
  import("react-icons/fa").then((mod) => mod.FaFileContract)
);
const GiMeshBall = dynamic(() =>
  import("react-icons/gi").then((mod) => mod.GiMeshBall)
);

const GiLogicGateXor = dynamic(() =>
  import("react-icons/gi").then((mod) => mod.GiLogicGateXor)
);
=======
>>>>>>> 1968a840

const ConnectedButtons = dynamic(
  () => import("../src/components/ConnectedButtons"),
  {
    ssr: false,
  }
);
const HEADING_PROPS = {
  fontWeight: "700",
  fontSize: ["4xl", "5xl", "4xl", "5xl", "6xl", "7xl"],
};

const assets = {
  background720: `${AWS_ASSETS_PATH}/background720.png`,
  background1920: `${AWS_ASSETS_PATH}/background720.png`,
  background2880: `${AWS_ASSETS_PATH}/background720.png`,
  background3840: `${AWS_ASSETS_PATH}/background720.png`,
  minedTransactions: `${AWS_ASSETS_PATH}/Ethereum+mined+transactions.png`,
  pendingTransactions: `${AWS_ASSETS_PATH}/Ethereum+pending+transactions.png`,
  priceInformation: `${AWS_ASSETS_PATH}/Price+information.png`,
  socialMediaPosts: `${AWS_ASSETS_PATH}/Social+media+posts.png`,
<<<<<<< HEAD
  cryptoTraders: `${AWS_ASSETS_PATH}/crypto+traders.png`,
  comicWhite: `${AWS_ASSETS_PATH}/moonstream-comic-white.png`,
  smartDevelopers: `${AWS_ASSETS_PATH}/smart+contract+developers.png`,
  cointelegraph: `${AWS_ASSETS_PATH}/featured_by/Cointelegraph_logo.png`,
  cryptoinsiders: `${AWS_ASSETS_PATH}/featured_by/crypto_insiders.png`,
  cryptoslate: `${AWS_ASSETS_PATH}/featured_by/cs-media-logo-light.png`,
  bitcoinLogo: `${AWS_ASSETS_PATH}/bitcoin.png`,
  ethereumBlackLogo: `${AWS_ASSETS_PATH}/eth-diamond-black.png`,
  ethereumRainbowLogo: `${AWS_ASSETS_PATH}/eth-diamond-rainbow.png`,
  maticLogo: `${AWS_ASSETS_PATH}/matic-token-inverted-icon.png`,
=======
>>>>>>> 1968a840
};

const carousel_content = [
  { title: "Bitcoin coming soon!", img: assets["bitcoinLogo"] },
  { title: "Ethereum", img: assets["ethereumBlackLogo"] },
  { title: "Ethereum transaction pool", img: assets["ethereumRainbowLogo"] },
  { title: "Polygon coming soon!", img: assets["maticLogo"] },
];
const Homepage = () => {
<<<<<<< HEAD
  const ui = useContext(UIContext);
=======
>>>>>>> 1968a840
  const [background, setBackground] = useState("background720");
  const [backgroundLoaded720, setBackgroundLoaded720] = useState(false);
  const [backgroundLoaded1920, setBackgroundLoaded1920] = useState(false);
  const [backgroundLoaded2880, setBackgroundLoaded2880] = useState(false);
  const [backgroundLoaded3840, setBackgroundLoaded3840] = useState(false);

  const [imageIndex, setImageIndex] = useState(0);

  const router = useRouter();
  const { isInit } = useUser();
  const { toggleModal } = useModals();
  const [
    isLargerThan720px,
    isLargerThan1920px,
    isLargerThan2880px,
    isLargerThan3840px,
  ] = useMediaQuery([
    "(min-width: 720px)",
    "(min-width: 1920px)",
    "(min-width: 2880px)",
    "(min-width: 3840px)",
  ]);

  useEffect(() => {
    assets["background720"] = `${AWS_ASSETS_PATH}/background720.png`;
    assets["background1920"] = `${AWS_ASSETS_PATH}/background1920.png`;
    assets["background2880"] = `${AWS_ASSETS_PATH}/background2880.png`;
    assets["background3840"] = `${AWS_ASSETS_PATH}/background3840.png`;
  }, []);

  useLayoutEffect(() => {
    if (backgroundLoaded3840) {
      setBackground("background3840");
    } else if (backgroundLoaded2880) {
      setBackground("background2880");
    } else if (backgroundLoaded1920) {
      setBackground("background1920");
    } else {
      setBackground("background720");
    }
  }, [
    isLargerThan720px,
    isLargerThan1920px,
    isLargerThan2880px,
    isLargerThan3840px,
    backgroundLoaded720,
    backgroundLoaded1920,
    backgroundLoaded2880,
    backgroundLoaded3840,
  ]);

  useEffect(() => {
    if (
      router.nextRouter.asPath !== "/" &&
      router.nextRouter.asPath.slice(0, 2) !== "/?" &&
      router.nextRouter.asPath.slice(0, 2) !== "/#" &&
      router.nextRouter.asPath.slice(0, 11) !== "/index.html"
    ) {
      console.warn("redirect attempt..");
      if (typeof window !== "undefined") {
        console.warn("window present:", window.location.pathname);
        router.replace(router.nextRouter.asPath, router.nextRouter.asPath, {
          shallow: false,
        });
      }
    }
  }, [isInit, router]);

  useLayoutEffect(() => {
    const imageLoader720 = new Image();
    imageLoader720.src = `${AWS_ASSETS_PATH}/background720.png`;
    imageLoader720.onload = () => {
      setBackgroundLoaded720(true);
    };
  }, []);

  useLayoutEffect(() => {
    const imageLoader1920 = new Image();
    imageLoader1920.src = `${AWS_ASSETS_PATH}/background1920.png`;
    imageLoader1920.onload = () => {
      setBackgroundLoaded1920(true);
    };
  }, []);

  useLayoutEffect(() => {
    const imageLoader2880 = new Image();
    imageLoader2880.src = `${AWS_ASSETS_PATH}/background2880.png`;
    imageLoader2880.onload = () => {
      setBackgroundLoaded2880(true);
    };
  }, []);

  useLayoutEffect(() => {
    const imageLoader3840 = new Image();
    imageLoader3840.src = `${AWS_ASSETS_PATH}/background3840.png`;
    imageLoader3840.onload = () => {
      setBackgroundLoaded3840(true);
    };
  }, []);

  const settings = {
    // infinite: true,
    lazyLoad: true,
    speed: 2500,
    autoplay: true,
    autoplaySpeed: 10000,
    // cssEase: "linear",
    cssEase: "cubic-bezier(0.165, 0.840, 0.440, 1.000)",
    // cssEase: "ease-in",
    slidesToScroll: 2,
    slidesToShow: 3,
    centerMode: true,
    centerPadding: 0,
    // nextArrow: "",
    // prevArrow: "",
    beforeChange: (current, next) => setImageIndex(next),
  };

  return (
    <Suspense fallback="">
      <Fade in>
        <Box
          width="100%"
          flexDirection="column"
          sx={{ scrollBehavior: "smooth" }}
          bgSize="cover"
        >
          <Flex
            direction="column"
            h="auto"
            position="relative"
            w="100%"
            overflow="initial"
            pt={0}
          >
            <Suspense fallback={""}></Suspense>

            <Grid
              templateColumns="repeat(12,1fr)"
              mt={0}
              border="none"
              boxSizing="content-box"
            >
              <GridItem
                mt={0}
                px="0"
                colSpan="12"
                pb={[1, 2, null, 8]}
                minH="100vh"
              >
                <chakra.header boxSize="full" minH="100vh">
                  <Box
                    bgPos="bottom"
                    bgColor="transparent"
                    backgroundImage={`url(${assets[`${background}`]})`}
                    bgSize="cover"
                    boxSize="full"
                    minH="100vh"
                  >
                    <Flex align="center" justify="center" boxSize="full">
                      <Stack
                        textAlign="center"
                        alignItems="center"
                        spacing={6}
                        maxW={["1620px", null, null, null, "1620px", "2222px"]}
                        w="100%"
                        px="7%"
                        h="100%"
                        pt={["10vh", null, "20vh"]}
                      >
                        <Heading
                          fontSize={["lg", "4xl", "5xl", "5xl", "5xl", "6xl"]}
                          fontWeight="semibold"
                          color="white"
                        >
                          Open source blockchain analytics
                        </Heading>
                        <chakra.span
                          my={12}
                          fontSize={["md", "2xl", "3xl", "3xl", "3xl", "4xl"]}
                          display="inline-block"
                          color="blue.200"
                        >
                          Product analytics for Web3. Moonstream helps you
                          understand exactly how people are using your smart
                          contracts.
                        </chakra.span>
<<<<<<< HEAD
                        <Box w="100%" minH="200px" p={0} overflow-x="hidden">
                          <Slider
                            {...settings}
                            // adaptiveHeight={true}
                            arrows={false}
                            autoplay={true}
                            autoplaySpeed={100}
                          >
                            {carousel_content.map((content_item, idx) => (
                              <Box
                                pt="10px"
                                h="200px"
                                w="150px"
                                maxW="150px"
                                // size="150px"
                                key={uuidv4()}
                                className={
                                  idx === imageIndex
                                    ? "slide activeSlide"
                                    : "slide"
                                }
                                // bgColor="blue.900"
                                borderRadius="lg"
                                boxShadow="lg"
                              >
                                <Text color="blue.300">
                                  {content_item.title}
                                </Text>
                                <ChakraImage
                                  fit="contain"
                                  boxSize="130px"
                                  src={content_item.img}
                                />
                              </Box>
                            ))}
                          </Slider>
                        </Box>
=======
>>>>>>> 1968a840
                      </Stack>
                    </Flex>
                  </Box>
                </chakra.header>
              </GridItem>

              <GridItem px="7%" colSpan="12" pt={0} minH="100vh">
                <chakra.span
                  textAlign="center"
                  fontWeight="600"
                  fontSize="lg"
                  w="100%"
                  h="fit-content"
                >
                  <Text
                    mb={18}
                    fontSize={["md", "2xl", "3xl", "3xl", "3xl", "4xl"]}
                  >
                    We believe that the blockchain is for everyone. This
                    requires complete <b>transparency</b>. That’s why all our
                    software is{" "}
                    <chakra.span
                      display="inline-block"
                      textColor="orange.900"
                      as={Link}
                      href="https://github.com/bugout-dev/moonstream"
                    >
                      <i>open source</i>
                    </chakra.span>
                  </Text>
                </chakra.span>

                <Heading
                  {...HEADING_PROPS}
                  textAlign="center"
                  mt={48}
                  pb={[12, 12, 12, null, 24]}
                >
                  See how your smart contracts are being used from:
                </Heading>
                <SimpleGrid columns={[1, 2, 2, 4, null, 4]}>
                  <Stack spacing={1} px={1} alignItems="center">
                    <ChakraImage
                      boxSize={["220px", "220px", "xs", null, "xs"]}
                      objectFit="contain"
                      src={assets["minedTransactions"]}
                      alt="mined transactions"
                    />
                    <Heading textAlign="center ">
                      Ethereum mined transactions
                    </Heading>
                  </Stack>
                  <Stack spacing={1} px={1} alignItems="center">
                    <ChakraImage
                      boxSize={["220px", "220px", "xs", null, "xs"]}
                      objectFit="contain"
                      src={assets["pendingTransactions"]}
                      alt="mined transactions"
                    />
                    <Heading textAlign="center ">
                      Ethereum pending transactions
                    </Heading>
                  </Stack>
                  <Stack spacing={1} px={1} alignItems="center">
                    <ChakraImage
                      boxSize={["220px", "220px", "xs", null, "xs"]}
                      objectFit="contain"
                      src={assets["priceInformation"]}
                      alt="mined transactions"
                    />
                    <Heading textAlign="center ">Centralized exchanges</Heading>
                  </Stack>
                  <Stack spacing={1} px={1} alignItems="center">
                    <ChakraImage
                      boxSize={["220px", "220px", "xs", null, "xs"]}
                      objectFit="contain"
                      src={assets["socialMediaPosts"]}
                      alt="mined transactions"
                    />
                    <Heading textAlign="center ">Social media posts</Heading>
                  </Stack>
                </SimpleGrid>
                <Center>
                  <Heading pt="160px" pb="60px">
                    Moonstream is meant for you if
                  </Heading>
                </Center>
                <Flex
                  w="100%"
                  direction={["column", "row", "column", null, "column"]}
                  flexWrap={["nowrap", "nowrap", "nowrap", null, "nowrap"]}
                  pb="32px"
                >
                  <ConnectedButtons
                    speedBase={0.3}
                    title={"You need a fusion of..."}
                    button4={{
<<<<<<< HEAD
                      label: "NFTs",
                      link: "/#analytics",
=======
                      label: "Blockchain analytics",
                      speed: 1,
                      // link: "/#analytics",
>>>>>>> 1968a840
                      onClick: () => {
                        mixpanel.get_distinct_id() &&
                          mixpanel.track(`${MIXPANEL_EVENTS.BUTTON_CLICKED}`, {
                            [`${MIXPANEL_PROPS.BUTTON_NAME}`]: `Connected buttons: scroll to analytics`,
                          });
                      },
                    }}
                    button1={{
<<<<<<< HEAD
                      label: "DeEx",
                      link: "/#txpool",
=======
                      label: "TX pool real time data",
                      speed: 9,
                      // link: "/#txpool",
>>>>>>> 1968a840
                      onClick: () => {
                        mixpanel.get_distinct_id() &&
                          mixpanel.track(`${MIXPANEL_EVENTS.BUTTON_CLICKED}`, {
                            [`${MIXPANEL_PROPS.BUTTON_NAME}`]: `Connected buttons: scroll to txpool`,
                          });
                      },
                    }}
                    button2={{
<<<<<<< HEAD
                      label: "Tokens",
                      link: "/#exchanges",
=======
                      label: "Exchange price stream",
                      speed: 6,
                      // link: "/#exchanges",
>>>>>>> 1968a840
                      onClick: () => {
                        mixpanel.get_distinct_id() &&
                          mixpanel.track(`${MIXPANEL_EVENTS.BUTTON_CLICKED}`, {
                            [`${MIXPANEL_PROPS.BUTTON_NAME}`]: `Connected buttons: scroll to exchanges`,
                          });
                      },
                    }}
                    button3={{
<<<<<<< HEAD
                      label: "DAOs",
                      link: "/#smartDeveloper",
=======
                      label: "Social media posts",
                      speed: 3,
                      // link: "/#smartDeveloper",
>>>>>>> 1968a840
                      onClick: () => {
                        mixpanel.get_distinct_id() &&
                          mixpanel.track(`${MIXPANEL_EVENTS.BUTTON_CLICKED}`, {
                            [`${MIXPANEL_PROPS.BUTTON_NAME}`]: `Connected buttons: scroll to developer`,
                          });
                      },
                    }}
                  />
                </Flex>
              </GridItem>
<<<<<<< HEAD
              <GridItem
                px="7%"
                colSpan="12"
                pt="66px"
                bgColor="blue.50"
                pb={["20px", "30px", "92px", null, "92px", "196px"]}
              >
                <Heading {...HEADING_PROPS} textAlign="center" pb={14} pt={0}>
                  Featured by{" "}
                </Heading>
                <Flex wrap="wrap" direction="row" justifyContent="center">
                  <Suspense fallback={""}>
                    <TrustedBadge
                      name="cointelegraph"
                      caseURL=""
                      ImgURL={assets["cointelegraph"]}
                    />
                    <TrustedBadge
                      name="CryptoInsiders"
                      caseURL="https://www.crypto-insiders.nl/nieuws/altcoin/17-van-ethereum-whales-bezitten-meer-dan-80-van-alle-nfts-op-de-blockchain/"
                      ImgURL={assets["cryptoinsiders"]}
                    />

                    <TrustedBadge
                      name="cryptoslate"
                      caseURL="https://cryptoslate.com/just-17-of-all-ethereum-addresses-bought-80-of-all-nfts-this-year/"
                      ImgURL={assets["cryptoslate"]}
                    />
                  </Suspense>
                </Flex>
              </GridItem>
              <GridItem
                px="7%"
                colSpan="12"
                pt={["1rem", "1rem", "5.125rem", null, "5.125rem"]}
                pb={["0", "66px", null, "66px"]}
                id="txpool"
                minH={ui.isMobileView ? "100vh" : null}
              >
                <SplitWithImage
                  cta={{
                    label: "I want early access!",
                    onClick: () => {
                      mixpanel.get_distinct_id() &&
                        mixpanel.track(`${MIXPANEL_EVENTS.BUTTON_CLICKED}`, {
                          [`${MIXPANEL_PROPS.BUTTON_NAME}`]: `Early access CTA: developer txpool button`,
                        });
                      toggleModal("hubspot-developer");
                    },
                  }}
                  elementName={"element1"}
                  colorScheme="green"
                  badge={`Transaction pool data`}
                  title={`Get real-time access to transaction pool`}
                  body={`In blockchains, transaction pool is place where future blocks are being forged.
                  Having insight in to this dynamic, always changing data means to be in the present moment
                  `}
                  bullets={[
                    {
                      text: `Subscribe to the defi contracts you care about`,
                      icon: FaFileContract,
                      color: "green.50",
                      bgColor: "green.900",
                    },
                    {
                      text: `Get data directly from the transaction pool through our global network of Ethereum nodes
                      `,
                      icon: RiDashboardFill,
                      color: "green.50",
                      bgColor: "green.900",
                    },
                    {
                      text: `Setup notifications to be first to know when and how your contract is being interacted`,
                      icon: GiMeshBall,
                      color: "green.50",
                      bgColor: "green.900",
                    },
                  ]}
                  imgURL={assets["pendingTransactions"]}
                />
              </GridItem>
              <GridItem
                px="7%"
                colSpan="12"
                pt={["1rem", "1rem", "5.125rem", null, "5.125rem"]}
                pb={["0", "66px", null, "66px"]}
                id="exchanges"
                minH={ui.isMobileView ? "100vh" : null}
              >
                <SplitWithImage
                  cta={{
                    label: "I want early access!",
                    onClick: () => {
                      mixpanel.get_distinct_id() &&
                        mixpanel.track(`${MIXPANEL_EVENTS.BUTTON_CLICKED}`, {
                          [`${MIXPANEL_PROPS.BUTTON_NAME}`]: `Early access CTA: developer exchanges button`,
                        });
                      toggleModal("hubspot-developer");
                    },
                  }}
                  elementName={"element2"}
                  mirror={true}
                  colorScheme="orange"
                  badge={`Centralized exchange prices`}
                  title={`Market data - just in time! `}
                  body={`Moonstream is your tool of choice to built algorithms and tools which need to source data from exchange services. Whether it is on-chian automatic market maker, or centralized exchange - get numbers in one dashboard`}
                  bullets={[
                    {
                      text: `Get API access to your stream`,
                      icon: AiFillApi,
                      color: "orange.50",
                      bgColor: "orange.900",
                    },
                    {
                      text: `Set conditions that trigger predefined actions`,
                      icon: GiLogicGateXor,
                      color: "orange.50",
                      bgColor: "orange.900",
                    },
                    {
                      text: `Execute transactions directly on Moonstream nodes`,
                      icon: BiTransfer,
                      color: "orange.50",
                      bgColor: "orange.900",
                    },
                  ]}
                  imgURL={assets["priceInformation"]}
                />
              </GridItem>
              <GridItem
                px="7%"
                colSpan="12"
                pt={["1rem", "1rem", "1.125rem", null, "5.125rem"]}
                pb={["0", "66px", null, "66px"]}
                id="smartDeveloper"
                minH={ui.isMobileView ? "100vh" : null}
              >
                <SplitWithImage
                  cta={{
                    label: "Want to find out more?",
                    onClick: () => {
                      mixpanel.get_distinct_id() &&
                        mixpanel.track(`${MIXPANEL_EVENTS.BUTTON_CLICKED}`, {
                          [`${MIXPANEL_PROPS.BUTTON_NAME}`]: `Early access CTA: developer smartDeveloper button`,
                        });
                      toggleModal("hubspot-developer");
                    },
                  }}
                  socialButton={{
                    url: "https://github.com/bugout-dev/moonstream/",
                    network: "github",
                    label: "See our github",
                    onClick: () => {
                      mixpanel.get_distinct_id() &&
                        mixpanel.track(`${MIXPANEL_EVENTS.BUTTON_CLICKED}`, {
                          [`${MIXPANEL_PROPS.BUTTON_NAME}`]: `Github link in landing page`,
                        });
                    },
                  }}
                  elementName={"element3"}
                  colorScheme="blue"
                  title={`What really matters - is people`}
                  badge={`stay social`}
                  body={`It's all about the community. Stay informed about what happens in social networks, news portals and rss feeds`}
                  bullets={[
                    {
                      text: `Use our AI to get semantics and find patterns`,
                      icon: GiMeshBall,
                      color: "blue.50",
                      bgColor: "blue.900",
                    },
                    {
                      text: `Secure your community wellbeing by automatically detecting social scam`,
                      icon: GiSuspicious,
                      color: "blue.50",
                      bgColor: "blue.900",
                    },
                    {
                      text: `Register on-chain webhooks to take action`,
                      icon: GiHook,
                      color: "blue.50",
                      bgColor: "blue.900",
                    },
                  ]}
                  imgURL={assets["socialMediaPosts"]}
                />
              </GridItem>
              <GridItem
                px="7%"
                colSpan="12"
                pt={["1rem", "1rem", "1.125rem", null, "5.125rem"]}
                pb={["0", "66px", null, "66px"]}
                id="analytics"
                minH={ui.isMobileView ? "100vh" : null}
              >
                <SplitWithImage
                  mirror
                  cta={{
                    label: "Want to find out more?",
                    onClick: () => {
                      mixpanel.get_distinct_id() &&
                        mixpanel.track(`${MIXPANEL_EVENTS.BUTTON_CLICKED}`, {
                          [`${MIXPANEL_PROPS.BUTTON_NAME}`]: `Early access CTA: developer analytics button`,
                        });
                      toggleModal("hubspot-developer");
                    },
                  }}
                  socialButton={{
                    url: "https://github.com/bugout-dev/moonstream/",
                    network: "github",
                    label: "See our github",
                    onClick: () => {
                      mixpanel.get_distinct_id() &&
                        mixpanel.track(`${MIXPANEL_EVENTS.BUTTON_CLICKED}`, {
                          [`${MIXPANEL_PROPS.BUTTON_NAME}`]: `Github link in landing page`,
                        });
                    },
                  }}
                  elementName={"element3"}
                  colorScheme="red"
                  badge={`Analyse blockchain activity`}
                  bullets={[
                    {
                      text: `Monitor blockchain data in real time`,
                      icon: IoTelescopeSharp,
                      color: "red.50",
                      bgColor: "red.900",
                    },
                    {
                      text: `Set up alerts on suspicious activity`,
                      icon: GiSuspicious,
                      color: "red.50",
                      bgColor: "red.900",
                    },
                    {
                      text: `Register webhooks to connect your off-chain infrastructure`,
                      icon: GiHook,
                      color: "red.50",
                      bgColor: "red.900",
                    },
                  ]}
                  imgURL={assets["smartDevelopers"]}
                />
              </GridItem>
=======
>>>>>>> 1968a840
              <GridItem
                placeItems="center"
                w="100%"
                colSpan="12"
                pt={["0", "0", "5.125rem", null, "5.125rem"]}
                pb="120px"
              >
                <Center>
                  <Stack placeContent="center">
                    <Text fontWeight="500" fontSize="24px">
                      Want to find out more? Reach out to us on{" "}
                      <Link
                        color="orange.900"
                        onClick={() => {
                          mixpanel.get_distinct_id() &&
                            mixpanel.track(
                              `${MIXPANEL_EVENTS.BUTTON_CLICKED}`,
                              {
                                [`${MIXPANEL_PROPS.BUTTON_NAME}`]: `Join our discord`,
                              }
                            );
                        }}
                        isExternal
                        href={"https://discord.gg/K56VNUQGvA"}
                      >
                        Discord
                      </Link>{" "}
                      or{" "}
                      <Link
                        color="orange.900"
                        onClick={() => {
                          mixpanel.get_distinct_id() &&
                            mixpanel.track(
                              `${MIXPANEL_EVENTS.BUTTON_CLICKED}`,
                              {
                                [`${MIXPANEL_PROPS.BUTTON_NAME}`]: `Early access CTA: developer want to find more button`,
                              }
                            );
                          toggleModal("hubspot-developer");
                        }}
                      >
                        request early access
                      </Link>
                    </Text>
                  </Stack>
                </Center>
              </GridItem>
            </Grid>
          </Flex>
        </Box>
      </Fade>
    </Suspense>
  );
};

export async function getStaticProps() {
  const metaTags = {
    title: "Moonstream.to: All your crypto data in one stream",
    description:
      "From the Ethereum transaction pool to Elon Musk’s latest tweets get all the crypto data you care about in one stream.",
    keywords:
      "blockchain, crypto, data, trading, smart contracts, ethereum, solana, transactions, defi, finance, decentralized",
    url: "https://www.moonstream.to",
    image: `${AWS_ASSETS_PATH}/crypto+traders.png`,
  };

  const assetPreload = Object.keys(assets).map((key) => {
    return {
      rel: "preload",
      href: assets[key],
      as: "image",
    };
  });
  const preconnects = [{ rel: "preconnect", href: "https://s3.amazonaws.com" }];

  const preloads = assetPreload.concat(preconnects);

  return {
    props: { metaTags, preloads },
  };
}

export default Homepage;<|MERGE_RESOLUTION|>--- conflicted
+++ resolved
@@ -1,4 +1,3 @@
-<<<<<<< HEAD
 import React, {
   useState,
   useContext,
@@ -6,9 +5,6 @@
   useEffect,
   useLayoutEffect,
 } from "react";
-=======
-import React, { useState, Suspense, useEffect, useLayoutEffect } from "react";
->>>>>>> 1968a840
 import {
   Fade,
   Flex,
@@ -35,10 +31,10 @@
 } from "../src/core/providers/AnalyticsProvider/constants";
 import { AWS_ASSETS_PATH } from "../src/core/constants";
 import mixpanel from "mixpanel-browser";
-<<<<<<< HEAD
 import UIContext from "../src/core/providers/UIProvider/context";
 import TrustedBadge from "../src/components/TrustedBadge";
 import Slider from "react-slick";
+import SchematicPlayground from "../src/components/SchematicPlayground";
 import { v4 as uuidv4 } from "uuid";
 const SplitWithImage = dynamic(
   () => import("../src/components/SplitWithImage"),
@@ -79,15 +75,7 @@
 const GiLogicGateXor = dynamic(() =>
   import("react-icons/gi").then((mod) => mod.GiLogicGateXor)
 );
-=======
->>>>>>> 1968a840
-
-const ConnectedButtons = dynamic(
-  () => import("../src/components/ConnectedButtons"),
-  {
-    ssr: false,
-  }
-);
+
 const HEADING_PROPS = {
   fontWeight: "700",
   fontSize: ["4xl", "5xl", "4xl", "5xl", "6xl", "7xl"],
@@ -102,7 +90,6 @@
   pendingTransactions: `${AWS_ASSETS_PATH}/Ethereum+pending+transactions.png`,
   priceInformation: `${AWS_ASSETS_PATH}/Price+information.png`,
   socialMediaPosts: `${AWS_ASSETS_PATH}/Social+media+posts.png`,
-<<<<<<< HEAD
   cryptoTraders: `${AWS_ASSETS_PATH}/crypto+traders.png`,
   comicWhite: `${AWS_ASSETS_PATH}/moonstream-comic-white.png`,
   smartDevelopers: `${AWS_ASSETS_PATH}/smart+contract+developers.png`,
@@ -113,8 +100,6 @@
   ethereumBlackLogo: `${AWS_ASSETS_PATH}/eth-diamond-black.png`,
   ethereumRainbowLogo: `${AWS_ASSETS_PATH}/eth-diamond-rainbow.png`,
   maticLogo: `${AWS_ASSETS_PATH}/matic-token-inverted-icon.png`,
-=======
->>>>>>> 1968a840
 };
 
 const carousel_content = [
@@ -124,10 +109,7 @@
   { title: "Polygon coming soon!", img: assets["maticLogo"] },
 ];
 const Homepage = () => {
-<<<<<<< HEAD
   const ui = useContext(UIContext);
-=======
->>>>>>> 1968a840
   const [background, setBackground] = useState("background720");
   const [backgroundLoaded720, setBackgroundLoaded720] = useState(false);
   const [backgroundLoaded1920, setBackgroundLoaded1920] = useState(false);
@@ -237,9 +219,9 @@
     // cssEase: "linear",
     cssEase: "cubic-bezier(0.165, 0.840, 0.440, 1.000)",
     // cssEase: "ease-in",
-    slidesToScroll: 2,
+    slidesToScroll: 3,
     slidesToShow: 3,
-    centerMode: true,
+    centerMode: false,
     centerPadding: 0,
     // nextArrow: "",
     // prevArrow: "",
@@ -315,7 +297,6 @@
                           understand exactly how people are using your smart
                           contracts.
                         </chakra.span>
-<<<<<<< HEAD
                         <Box w="100%" minH="200px" p={0} overflow-x="hidden">
                           <Slider
                             {...settings}
@@ -338,8 +319,8 @@
                                     : "slide"
                                 }
                                 // bgColor="blue.900"
-                                borderRadius="lg"
-                                boxShadow="lg"
+                                // borderRadius="lg"
+                                // boxShadow="lg"
                               >
                                 <Text color="blue.300">
                                   {content_item.title}
@@ -353,8 +334,6 @@
                             ))}
                           </Slider>
                         </Box>
-=======
->>>>>>> 1968a840
                       </Stack>
                     </Flex>
                   </Box>
@@ -438,8 +417,12 @@
                   </Stack>
                 </SimpleGrid>
                 <Center>
-                  <Heading pt="160px" pb="60px">
-                    Moonstream is meant for you if
+                  <Heading
+                    pt={["12px", "160px", null]}
+                    pb={["12px", "60px", null]}
+                    textAlign="justify"
+                  >
+                    Your game changer in blockchain infrastracture
                   </Heading>
                 </Center>
                 <Flex
@@ -447,78 +430,12 @@
                   direction={["column", "row", "column", null, "column"]}
                   flexWrap={["nowrap", "nowrap", "nowrap", null, "nowrap"]}
                   pb="32px"
+                  placeContent="center"
                 >
-                  <ConnectedButtons
-                    speedBase={0.3}
-                    title={"You need a fusion of..."}
-                    button4={{
-<<<<<<< HEAD
-                      label: "NFTs",
-                      link: "/#analytics",
-=======
-                      label: "Blockchain analytics",
-                      speed: 1,
-                      // link: "/#analytics",
->>>>>>> 1968a840
-                      onClick: () => {
-                        mixpanel.get_distinct_id() &&
-                          mixpanel.track(`${MIXPANEL_EVENTS.BUTTON_CLICKED}`, {
-                            [`${MIXPANEL_PROPS.BUTTON_NAME}`]: `Connected buttons: scroll to analytics`,
-                          });
-                      },
-                    }}
-                    button1={{
-<<<<<<< HEAD
-                      label: "DeEx",
-                      link: "/#txpool",
-=======
-                      label: "TX pool real time data",
-                      speed: 9,
-                      // link: "/#txpool",
->>>>>>> 1968a840
-                      onClick: () => {
-                        mixpanel.get_distinct_id() &&
-                          mixpanel.track(`${MIXPANEL_EVENTS.BUTTON_CLICKED}`, {
-                            [`${MIXPANEL_PROPS.BUTTON_NAME}`]: `Connected buttons: scroll to txpool`,
-                          });
-                      },
-                    }}
-                    button2={{
-<<<<<<< HEAD
-                      label: "Tokens",
-                      link: "/#exchanges",
-=======
-                      label: "Exchange price stream",
-                      speed: 6,
-                      // link: "/#exchanges",
->>>>>>> 1968a840
-                      onClick: () => {
-                        mixpanel.get_distinct_id() &&
-                          mixpanel.track(`${MIXPANEL_EVENTS.BUTTON_CLICKED}`, {
-                            [`${MIXPANEL_PROPS.BUTTON_NAME}`]: `Connected buttons: scroll to exchanges`,
-                          });
-                      },
-                    }}
-                    button3={{
-<<<<<<< HEAD
-                      label: "DAOs",
-                      link: "/#smartDeveloper",
-=======
-                      label: "Social media posts",
-                      speed: 3,
-                      // link: "/#smartDeveloper",
->>>>>>> 1968a840
-                      onClick: () => {
-                        mixpanel.get_distinct_id() &&
-                          mixpanel.track(`${MIXPANEL_EVENTS.BUTTON_CLICKED}`, {
-                            [`${MIXPANEL_PROPS.BUTTON_NAME}`]: `Connected buttons: scroll to developer`,
-                          });
-                      },
-                    }}
-                  />
+                  <SchematicPlayground />
                 </Flex>
               </GridItem>
-<<<<<<< HEAD
+
               <GridItem
                 px="7%"
                 colSpan="12"
@@ -763,8 +680,6 @@
                   imgURL={assets["smartDevelopers"]}
                 />
               </GridItem>
-=======
->>>>>>> 1968a840
               <GridItem
                 placeItems="center"
                 w="100%"
